--- conflicted
+++ resolved
@@ -88,14 +88,6 @@
     const char *tmpdir = getenv("TMPDIR");
     if (tmpdir) {
       _sandbox_dir.assign(tmpdir);
-<<<<<<< HEAD
-
-  #ifdef WIN32
-      auto tokens = shcore::split_string(_sandbox_dir, "\\");
-      _sandbox_dir = shcore::str_join(tokens, "\\\\");
-  #endif
-=======
->>>>>>> 66580a34
     } else {
       // If not specified, the tests will create the sandboxes on the
       // binary folder
