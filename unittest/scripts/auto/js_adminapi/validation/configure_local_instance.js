--- conflicted
+++ resolved
@@ -542,45 +542,4 @@
 Some variables need to be changed, but cannot be done dynamically on the server: an option file is required.
 Do you want to perform the required configuration changes? [y/n]: Configuring instance...
 The instance '<<<hostname>>>:<<<__mysql_sandbox_port1>>>' was configured to be used in an InnoDB cluster.
-<<<<<<< HEAD
-=======
-NOTE: MySQL server needs to be restarted for configuration changes to take effect.
-
-//@ Cleanup (BUG#29554251) {VER(< 8.0.0) && __dbug_off == 0}
-||
-
-//@<OUT> (BUG#30657204) configure local instance should succeed {VER(< 8.0.0) && __dbug_off == 0}
-Configuring local MySQL instance listening at port <<<__mysql_sandbox_port1>>> for use in an InnoDB cluster...
-
-This instance reports its own address as <<<hostname>>>:<<<__mysql_sandbox_port1>>>
-Assuming full account name 'admin'@'%' for admin
-
-NOTE: Some configuration options need to be fixed:
-+----------------------------------+---------------+----------------+------------------------------------------------+
-| Variable                         | Current Value | Required Value | Note                                           |
-+----------------------------------+---------------+----------------+------------------------------------------------+
-| binlog_checksum                  | CRC32         | NONE           | Update the server variable and the config file |
-| disable_log_bin                  | <present>     | <not present>  | Remove the option and restart the server       |
-| enforce_gtid_consistency         | OFF           | ON             | Update the config file and restart the server  |
-| gtid_mode                        | OFF           | ON             | Update the config file and restart the server  |
-| log_bin                          | <not present> | ON             | Update the config file and restart the server  |
-| log_slave_updates                | OFF           | ON             | Update the config file and restart the server  |
-| master_info_repository           | FILE          | TABLE          | Update the config file and restart the server  |
-| relay_log_info_repository        | FILE          | TABLE          | Update the config file and restart the server  |
-| server_id                        | 0             | <unique ID>    | Update the config file and restart the server  |
-| skip_log_bin                     | <present>     | <not present>  | Remove the option and restart the server       |
-| transaction_write_set_extraction | OFF           | XXHASH64       | Update the config file and restart the server  |
-+----------------------------------+---------------+----------------+------------------------------------------------+
-
-Some variables need to be changed, but cannot be done dynamically on the server: an option file is required.
-
-Detecting the configuration file...
-Default file not found at the standard locations.
-Please specify the path to the MySQL configuration file: WARNING: mycnfPath is not writable: <<<bug_mycnf_path>>>: Permission denied
-The required configuration changes may be written to a different file, which you can copy over to its proper location.
-Output path for updated configuration file: Do you want to perform the required configuration changes? [y/n]:
-Cluster admin user 'admin'@'%' created.
-Configuring instance...
-The instance '<<<hostname>>>:<<<__mysql_sandbox_port1>>>' was configured to be used in an InnoDB cluster but you must copy <<<bug_mycnf_path>>>2 to the MySQL option file path.
->>>>>>> abde8461
 NOTE: MySQL server needs to be restarted for configuration changes to take effect.