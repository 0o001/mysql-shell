//@ Initialization
||

//@# Dba: createCluster errors
||Invalid number of arguments, expected 1 to 2 but got 0
||Invalid number of arguments, expected 1 to 2 but got 4
||Argument #1 is expected to be a string
||The Cluster name cannot be empty
||Invalid options: another, invalid
||Invalid value for memberSslMode option. Supported values: DISABLED,REQUIRED,VERIFY_CA,VERIFY_IDENTITY,AUTO.
||Invalid value for memberSslMode option. Supported values: DISABLED,REQUIRED,VERIFY_CA,VERIFY_IDENTITY,AUTO.
||Cannot use memberSslMode option if adoptFromGR is set to true.
||Cannot use memberSslMode option if adoptFromGR is set to true.
||Cannot use memberSslMode option if adoptFromGR is set to true.
||Cannot use multiPrimary (or multiMaster) option if adoptFromGR is set to true. Using adoptFromGR mode will adopt the primary mode in use by the Cluster.
||Cannot use multiPrimary (or multiMaster) option if adoptFromGR is set to true. Using adoptFromGR mode will adopt the primary mode in use by the Cluster.
||Cannot use multiPrimary (or multiMaster) option if adoptFromGR is set to true. Using adoptFromGR mode will adopt the primary mode in use by the Cluster.
||Cannot use multiPrimary (or multiMaster) option if adoptFromGR is set to true. Using adoptFromGR mode will adopt the primary mode in use by the Cluster.
||Cannot use the multiMaster and multiPrimary options simultaneously. The multiMaster option is deprecated, please use the multiPrimary option instead.
||Cannot use the multiMaster and multiPrimary options simultaneously. The multiMaster option is deprecated, please use the multiPrimary option instead.
||Invalid value for ipWhitelist: string value cannot be empty.
||Cluster name may only contain alphanumeric characters, '_', '-', or '.' and may not start with a number (#) (ArgumentError)
||_1234567890::_1234567890123456789012345678901234567890123456789012345678901234: The Cluster name can not be greater than 63 characters. (ArgumentError)
||Cluster name may only contain alphanumeric characters, '_', '-', or '.' and may not start with a number (::) (ArgumentError)

//@ Dba: createCluster with ANSI_QUOTES success
|Current sql_mode is: ANSI_QUOTES|
|Cluster successfully created. Use Cluster.addInstance() to add MySQL instances.|
|<Cluster:devCluster>|

//@ Dba: dissolve cluster created with ansi_quotes and restore original sql_mode
|The cluster was successfully dissolved.|
|Original SQL_MODE has been restored: true|

//@ Dba: create cluster using a non existing user that authenticates as another user (BUG#26979375)
|<Cluster:devCluster>|

//@ Dba: dissolve cluster created using a non existing user that authenticates as another user (BUG#26979375)
||

//@<OUT> Dba: createCluster with interaction {VER(>=8.0.11)}
A new InnoDB Cluster will be created on instance '<<<hostname>>>:<<<__mysql_sandbox_port1>>>'.

Validating instance configuration at localhost:<<<__mysql_sandbox_port1>>>...
NOTE: Instance detected as a sandbox.
Please note that sandbox instances are only suitable for deploying test clusters for use within the same host.

This instance reports its own address as <<<hostname>>>:<<<__mysql_sandbox_port1>>>

Instance configuration is suitable.
NOTE: Group Replication will communicate with other members using '<<<hostname>>>:<<<__mysql_sandbox_gr_port1>>>'. Use the localAddress option to override.

* Checking connectivity and SSL configuration...

Creating InnoDB Cluster 'devCluster' on '<<<hostname>>>:<<<__mysql_sandbox_port1>>>'...

Adding Seed Instance...
Cluster successfully created. Use Cluster.addInstance() to add MySQL instances.
At least 3 instances are needed for the cluster to be able to withstand up to
one server failure.

//@<OUT> Dba: createCluster with interaction {VER(<8.0.11)}
A new InnoDB Cluster will be created on instance '<<<hostname>>>:<<<__mysql_sandbox_port1>>>'.

Validating instance configuration at localhost:<<<__mysql_sandbox_port1>>>...
NOTE: Instance detected as a sandbox.
Please note that sandbox instances are only suitable for deploying test clusters for use within the same host.

This instance reports its own address as <<<hostname>>>:<<<__mysql_sandbox_port1>>>

Instance configuration is suitable.
NOTE: Group Replication will communicate with other members using '<<<hostname>>>:<<<__mysql_sandbox_gr_port1>>>'. Use the localAddress option to override.

<<<<<<< HEAD
* Checking connectivity and SSL configuration...

=======
NOTE: The 'localAddress' "<<<hostname>>>" is [[*]], which is compatible with the Group Replication automatically generated list of IPs.
See https://dev.mysql.com/doc/refman/en/group-replication-ip-address-permissions.html for more details.
NOTE: When adding more instances to the Cluster, be aware that the subnet masks dictate whether the instance's address is automatically added to the allowlist or not. Please specify the 'ipAllowlist' accordingly if needed.
>>>>>>> 7cb801d7
WARNING: Instance '<<<hostname>>>:<<<__mysql_sandbox_port1>>>' cannot persist Group Replication configuration since MySQL version <<<__version>>> does not support the SET PERSIST command (MySQL version >= 8.0.11 required). Please use the dba.configureLocalInstance() command locally to persist the changes.
Creating InnoDB Cluster 'devCluster' on '<<<hostname>>>:<<<__mysql_sandbox_port1>>>'...

Adding Seed Instance...
Cluster successfully created. Use Cluster.addInstance() to add MySQL instances.
At least 3 instances are needed for the cluster to be able to withstand up to
one server failure.

//@ Dba: checkInstanceConfiguration in a cluster member
|Please provide the password for 'root@localhost:<<<__mysql_sandbox_port1>>>':|
|The instance '<<<hostname>>>:<<<__mysql_sandbox_port1>>>' is valid to be used in an InnoDB cluster.|

//@<OUT> Dba: checkInstanceConfiguration ok 1
Please provide the password for 'root@localhost:<<<__mysql_sandbox_port2>>>': Validating local MySQL instance listening at port <<<__mysql_sandbox_port2>>> for use in an InnoDB cluster...
NOTE: Instance detected as a sandbox.
Please note that sandbox instances are only suitable for deploying test clusters for use within the same host.

This instance reports its own address as <<<hostname>>>:<<<__mysql_sandbox_port2>>>

Checking whether existing tables comply with Group Replication requirements...
No incompatible tables detected

Checking instance configuration...
Instance configuration is compatible with InnoDB cluster

The instance '<<<hostname>>>:<<<__mysql_sandbox_port2>>>' is valid to be used in an InnoDB cluster.

//@<OUT> Dba: checkInstanceConfiguration ok 2
Validating local MySQL instance listening at port <<<__mysql_sandbox_port2>>> for use in an InnoDB cluster...
NOTE: Instance detected as a sandbox.
Please note that sandbox instances are only suitable for deploying test clusters for use within the same host.

This instance reports its own address as <<<hostname>>>:<<<__mysql_sandbox_port2>>>

Checking whether existing tables comply with Group Replication requirements...
No incompatible tables detected

Checking instance configuration...
Instance configuration is compatible with InnoDB cluster

The instance '<<<hostname>>>:<<<__mysql_sandbox_port2>>>' is valid to be used in an InnoDB cluster.


//@<OUT> Dba: checkInstanceConfiguration report with errors {VER(>=8.0.3)}
Please provide the password for 'root@localhost:<<<__mysql_sandbox_port2>>>': Validating local MySQL instance listening at port <<<__mysql_sandbox_port2>>> for use in an InnoDB cluster...
NOTE: Instance detected as a sandbox.
Please note that sandbox instances are only suitable for deploying test clusters for use within the same host.

This instance reports its own address as <<<hostname>>>:<<<__mysql_sandbox_port2>>>

Checking whether existing tables comply with Group Replication requirements...
No incompatible tables detected

Checking instance configuration...
Configuration file mybad.cnf will also be checked.

NOTE: Some configuration options need to be fixed:
//@<OUT> Dba: checkInstanceConfiguration report with errors {VER(>=8.0.3) && VER(<8.0.23)}
+----------------------------------+---------------+----------------+------------------------+
| Variable                         | Current Value | Required Value | Note                   |
+----------------------------------+---------------+----------------+------------------------+<<<(__version_num<80021) ?  "\n| binlog_checksum                  | <not set>     | NONE           | Update the config file |\n":"">>>
| binlog_format                    | <not set>     | ROW            | Update the config file |
| enforce_gtid_consistency         | <not set>     | ON             | Update the config file |
| gtid_mode                        | OFF           | ON             | Update the config file |
| master_info_repository           | <not set>     | TABLE          | Update the config file |
| relay_log_info_repository        | <not set>     | TABLE          | Update the config file |
| report_port                      | <not set>     | <<<__mysql_sandbox_port2>>>           | Update the config file |
| server_id                        | <not set>     | <unique ID>    | Update the config file |
| transaction_write_set_extraction | <not set>     | XXHASH64       | Update the config file |
+----------------------------------+---------------+----------------+------------------------+

//@<OUT> Dba: checkInstanceConfiguration report with errors {VER(>=8.0.23) && VER(<8.0.25)}
+----------------------------------------+---------------+----------------+------------------------+
| Variable                               | Current Value | Required Value | Note                   |
+----------------------------------------+---------------+----------------+------------------------+
| binlog_format                          | <not set>     | ROW            | Update the config file |
| binlog_transaction_dependency_tracking | <not set>     | WRITESET       | Update the config file |
| enforce_gtid_consistency               | <not set>     | ON             | Update the config file |
| gtid_mode                              | OFF           | ON             | Update the config file |
| master_info_repository                 | <not set>     | TABLE          | Update the config file |
| relay_log_info_repository              | <not set>     | TABLE          | Update the config file |
| report_port                            | <not set>     | <<<__mysql_sandbox_port2>>>           | Update the config file |
| server_id                              | <not set>     | <unique ID>    | Update the config file |
| slave_parallel_type                    | <not set>     | LOGICAL_CLOCK  | Update the config file |
| slave_preserve_commit_order            | <not set>     | ON             | Update the config file |
| transaction_write_set_extraction       | <not set>     | XXHASH64       | Update the config file |
+----------------------------------------+---------------+----------------+------------------------+

//@<OUT> Dba: checkInstanceConfiguration report with errors {VER(==8.0.25)}
+----------------------------------------+---------------+----------------+------------------------+
| Variable                               | Current Value | Required Value | Note                   |
+----------------------------------------+---------------+----------------+------------------------+
| binlog_format                          | <not set>     | ROW            | Update the config file |
| binlog_transaction_dependency_tracking | <not set>     | WRITESET       | Update the config file |
| enforce_gtid_consistency               | <not set>     | ON             | Update the config file |
| gtid_mode                              | OFF           | ON             | Update the config file |
| report_port                            | <not set>     | <<<__mysql_sandbox_port2>>>           | Update the config file |
| server_id                              | <not set>     | <unique ID>    | Update the config file |
| slave_parallel_type                    | <not set>     | LOGICAL_CLOCK  | Update the config file |
| slave_preserve_commit_order            | <not set>     | ON             | Update the config file |
| transaction_write_set_extraction       | <not set>     | XXHASH64       | Update the config file |
+----------------------------------------+---------------+----------------+------------------------+

//@<OUT> Dba: checkInstanceConfiguration report with errors {VER(>=8.0.26)}
+----------------------------------------+---------------+----------------+------------------------+
| Variable                               | Current Value | Required Value | Note                   |
+----------------------------------------+---------------+----------------+------------------------+
| binlog_format                          | <not set>     | ROW            | Update the config file |
| binlog_transaction_dependency_tracking | <not set>     | WRITESET       | Update the config file |
| enforce_gtid_consistency               | <not set>     | ON             | Update the config file |
| gtid_mode                              | OFF           | ON             | Update the config file |
| replica_parallel_type                  | <not set>     | LOGICAL_CLOCK  | Update the config file |
| replica_preserve_commit_order          | <not set>     | ON             | Update the config file |
| report_port                            | <not set>     | <<<__mysql_sandbox_port2>>>           | Update the config file |
| server_id                              | <not set>     | <unique ID>    | Update the config file |
| transaction_write_set_extraction       | <not set>     | XXHASH64       | Update the config file |
+----------------------------------------+---------------+----------------+------------------------+

//@<OUT> Dba: checkInstanceConfiguration report with errors {VER(>=8.0.3)}
NOTE: Please use the dba.configureInstance() command to repair these issues.

//@<OUT> Dba: checkInstanceConfiguration report with errors {VER(<8.0.3)}
Please provide the password for 'root@localhost:<<<__mysql_sandbox_port2>>>': Validating local MySQL instance listening at port <<<__mysql_sandbox_port2>>> for use in an InnoDB cluster...
NOTE: Instance detected as a sandbox.
Please note that sandbox instances are only suitable for deploying test clusters for use within the same host.

This instance reports its own address as <<<hostname>>>:<<<__mysql_sandbox_port2>>>

Checking whether existing tables comply with Group Replication requirements...
No incompatible tables detected

Checking instance configuration...
Configuration file mybad.cnf will also be checked.

NOTE: Some configuration options need to be fixed:
+----------------------------------+---------------+----------------+------------------------------------------------+
| Variable                         | Current Value | Required Value | Note                                           |
+----------------------------------+---------------+----------------+------------------------------------------------+
| binlog_checksum                  | <not set>     | NONE           | Update the config file                         |
| binlog_format                    | <not set>     | ROW            | Update the config file                         |
| enforce_gtid_consistency         | <not set>     | ON             | Update the config file                         |
| gtid_mode                        | OFF           | ON             | Update the config file                         |
| log_bin                          | <not present> | ON             | Update the config file and restart the server  |
| log_slave_updates                | <not set>     | ON             | Update the server variable and the config file |
| master_info_repository           | <not set>     | TABLE          | Update the server variable and the config file |
| relay_log_info_repository        | <not set>     | TABLE          | Update the server variable and the config file |
| report_port                      | <not set>     | <<<__mysql_sandbox_port2>>>           | Update the server variable and the config file |
| server_id                        | <not set>     | <unique ID>    | Update the server variable and the config file |
| transaction_write_set_extraction | <not set>     | XXHASH64       | Update the server variable and the config file |
+----------------------------------+---------------+----------------+------------------------------------------------+

Some variables need to be changed, but cannot be done dynamically on the server: an option file is required.
NOTE: Please use the dba.configureInstance() command to repair these issues.

//@<OUT> Dba: configureLocalInstance error 3 {VER(<8.0.11)}
Please provide the password for 'root@localhost:<<<__mysql_sandbox_port1>>>': The instance '<<<hostname>>>:<<<__mysql_sandbox_port1>>>' belongs to an InnoDB cluster.
Sandbox MySQL configuration file at: <<<__output_sandbox_dir>>><<<__mysql_sandbox_port1>>><<<__path_splitter>>>my.cnf
Persisting the cluster settings...
The instance '<<<hostname>>>:<<<__mysql_sandbox_port1>>>' was configured for use in an InnoDB cluster.

The instance cluster settings were successfully persisted.

//@ Dba: configureLocalInstance error 3 bad call {VER(>=8.0.11)}
|The instance '<<<hostname>>>:<<<__mysql_sandbox_port1>>>' belongs to an InnoDB cluster.|
|Calling this function on a cluster member is only required for MySQL versions 8.0.4 or earlier.|

//@ Dba: Create user without all necessary privileges
|Number of accounts: 1|

//@# Dba: configureLocalInstance not enough privileges 1 {VER(>=8.0.0)}
|ERROR: Unable to check privileges for user 'missingprivileges'@'localhost'. User requires SELECT privilege on mysql.* to obtain information about all roles.|
||Unable to get roles information. (RuntimeError)

//@# Dba: configureLocalInstance not enough privileges 1 {VER(<8.0.0)}
|ERROR: The account 'missingprivileges'@'localhost' is missing privileges required to manage an InnoDB cluster:|
|GRANT FILE, PROCESS, RELOAD, REPLICATION CLIENT, SELECT, SHUTDOWN ON *.* TO 'missingprivileges'@'localhost' WITH GRANT OPTION;|
|GRANT DELETE, INSERT, UPDATE ON mysql.* TO 'missingprivileges'@'localhost' WITH GRANT OPTION;|
|GRANT ALTER, ALTER ROUTINE, CREATE, CREATE ROUTINE, CREATE TEMPORARY TABLES, CREATE VIEW, DELETE, DROP, EVENT, EXECUTE, INDEX, INSERT, LOCK TABLES, REFERENCES, SHOW VIEW, TRIGGER, UPDATE ON mysql_innodb_cluster_metadata.* TO 'missingprivileges'@'localhost' WITH GRANT OPTION;|
|GRANT ALTER, ALTER ROUTINE, CREATE, CREATE ROUTINE, CREATE TEMPORARY TABLES, CREATE VIEW, DELETE, DROP, EVENT, EXECUTE, INDEX, INSERT, LOCK TABLES, REFERENCES, SHOW VIEW, TRIGGER, UPDATE ON mysql_innodb_cluster_metadata_bkp.* TO 'missingprivileges'@'localhost' WITH GRANT OPTION;|
|GRANT ALTER, ALTER ROUTINE, CREATE, CREATE ROUTINE, CREATE TEMPORARY TABLES, CREATE VIEW, DELETE, DROP, EVENT, EXECUTE, INDEX, INSERT, LOCK TABLES, REFERENCES, SHOW VIEW, TRIGGER, UPDATE ON mysql_innodb_cluster_metadata_previous.* TO 'missingprivileges'@'localhost' WITH GRANT OPTION;|
|For more information, see the online documentation.|
||The account 'missingprivileges'@'localhost' is missing privileges required to manage an InnoDB cluster. (RuntimeError)

//@# Dba: configureLocalInstance not enough privileges 2 {VER(>=8.0.0)}
|ERROR: Unable to check privileges for user 'missingprivileges'@'localhost'. User requires SELECT privilege on mysql.* to obtain information about all roles.|
||Unable to get roles information. (RuntimeError)

//@# Dba: configureLocalInstance not enough privileges 2 {VER(<8.0.0)}
|ERROR: The account 'missingprivileges'@'localhost' is missing privileges required to manage an InnoDB cluster:|
|GRANT FILE, PROCESS, RELOAD, REPLICATION CLIENT, SELECT, SHUTDOWN ON *.* TO 'missingprivileges'@'localhost' WITH GRANT OPTION;|
|GRANT DELETE, INSERT, UPDATE ON mysql.* TO 'missingprivileges'@'localhost' WITH GRANT OPTION;|
|GRANT ALTER, ALTER ROUTINE, CREATE, CREATE ROUTINE, CREATE TEMPORARY TABLES, CREATE VIEW, DELETE, DROP, EVENT, EXECUTE, INDEX, INSERT, LOCK TABLES, REFERENCES, SHOW VIEW, TRIGGER, UPDATE ON mysql_innodb_cluster_metadata.* TO 'missingprivileges'@'localhost' WITH GRANT OPTION;|
|GRANT ALTER, ALTER ROUTINE, CREATE, CREATE ROUTINE, CREATE TEMPORARY TABLES, CREATE VIEW, DELETE, DROP, EVENT, EXECUTE, INDEX, INSERT, LOCK TABLES, REFERENCES, SHOW VIEW, TRIGGER, UPDATE ON mysql_innodb_cluster_metadata_bkp.* TO 'missingprivileges'@'localhost' WITH GRANT OPTION;|
|GRANT ALTER, ALTER ROUTINE, CREATE, CREATE ROUTINE, CREATE TEMPORARY TABLES, CREATE VIEW, DELETE, DROP, EVENT, EXECUTE, INDEX, INSERT, LOCK TABLES, REFERENCES, SHOW VIEW, TRIGGER, UPDATE ON mysql_innodb_cluster_metadata_previous.* TO 'missingprivileges'@'localhost' WITH GRANT OPTION;|
|For more information, see the online documentation.|
||The account 'missingprivileges'@'localhost' is missing privileges required to manage an InnoDB cluster. (RuntimeError)

//@# Dba: configureLocalInstance not enough privileges 3 {VER(>=8.0.0)}
|ERROR: Unable to check privileges for user 'missingprivileges'@'localhost'. User requires SELECT privilege on mysql.* to obtain information about all roles.|
||Unable to get roles information. (RuntimeError)

//@# Dba: configureLocalInstance not enough privileges 3 {VER(<8.0.0)}
|ERROR: The account 'missingprivileges'@'localhost' is missing privileges required to manage an InnoDB cluster:|
|GRANT FILE, PROCESS, RELOAD, REPLICATION CLIENT, SELECT, SHUTDOWN ON *.* TO 'missingprivileges'@'localhost' WITH GRANT OPTION;|
|GRANT DELETE, INSERT, UPDATE ON mysql.* TO 'missingprivileges'@'localhost' WITH GRANT OPTION;|
|GRANT ALTER, ALTER ROUTINE, CREATE, CREATE ROUTINE, CREATE TEMPORARY TABLES, CREATE VIEW, DELETE, DROP, EVENT, EXECUTE, INDEX, INSERT, LOCK TABLES, REFERENCES, SHOW VIEW, TRIGGER, UPDATE ON mysql_innodb_cluster_metadata.* TO 'missingprivileges'@'localhost' WITH GRANT OPTION;|
|GRANT ALTER, ALTER ROUTINE, CREATE, CREATE ROUTINE, CREATE TEMPORARY TABLES, CREATE VIEW, DELETE, DROP, EVENT, EXECUTE, INDEX, INSERT, LOCK TABLES, REFERENCES, SHOW VIEW, TRIGGER, UPDATE ON mysql_innodb_cluster_metadata_bkp.* TO 'missingprivileges'@'localhost' WITH GRANT OPTION;|
|GRANT ALTER, ALTER ROUTINE, CREATE, CREATE ROUTINE, CREATE TEMPORARY TABLES, CREATE VIEW, DELETE, DROP, EVENT, EXECUTE, INDEX, INSERT, LOCK TABLES, REFERENCES, SHOW VIEW, TRIGGER, UPDATE ON mysql_innodb_cluster_metadata_previous.* TO 'missingprivileges'@'localhost' WITH GRANT OPTION;|
|For more information, see the online documentation.|
||The account 'missingprivileges'@'localhost' is missing privileges required to manage an InnoDB cluster. (RuntimeError)

//@ Dba: Show list of users to make sure the user missingprivileges@% was not created
|Number of accounts: 0|

//@ Dba: Delete created user and reconnect to previous sandbox
|Number of accounts: 0|

//@<OUT> Dba: configureLocalInstance updating config file {VER(>=8.0.3)}
Please provide the password for 'root@localhost:<<<__mysql_sandbox_port2>>>': Configuring local MySQL instance listening at port <<<__mysql_sandbox_port2>>> for use in an InnoDB cluster...
NOTE: Instance detected as a sandbox.
Please note that sandbox instances are only suitable for deploying test clusters for use within the same host.

This instance reports its own address as <<<hostname>>>:<<<__mysql_sandbox_port2>>>

?{VER(>=8.0.23)}
applierWorkerThreads will be set to the default value of 4.

?{}
NOTE: Some configuration options need to be fixed:

//@<OUT> Dba: configureLocalInstance updating config file {VER(>=8.0.3) && VER(<8.0.23)}
+----------------------------------+---------------+----------------+------------------------+
| Variable                         | Current Value | Required Value | Note                   |
+----------------------------------+---------------+----------------+------------------------+<<<(__version_num<80021) ?  "\n| binlog_checksum                  | <not set>     | NONE           | Update the config file |\n":"">>>
| binlog_format                    | <not set>     | ROW            | Update the config file |
| enforce_gtid_consistency         | <not set>     | ON             | Update the config file |
| gtid_mode                        | OFF           | ON             | Update the config file |
| master_info_repository           | <not set>     | TABLE          | Update the config file |
| relay_log_info_repository        | <not set>     | TABLE          | Update the config file |
| report_port                      | <not set>     | <<<__mysql_sandbox_port2>>>           | Update the config file |
| server_id                        | <not set>     | <unique ID>    | Update the config file |
| transaction_write_set_extraction | <not set>     | XXHASH64       | Update the config file |
+----------------------------------+---------------+----------------+------------------------+

//@<OUT> Dba: configureLocalInstance updating config file {VER(>=8.0.23) && VER(<8.0.25)}
+----------------------------------------+---------------+----------------+------------------------+
| Variable                               | Current Value | Required Value | Note                   |
+----------------------------------------+---------------+----------------+------------------------+
| binlog_format                          | <not set>     | ROW            | Update the config file |
| binlog_transaction_dependency_tracking | <not set>     | WRITESET       | Update the config file |
| enforce_gtid_consistency               | <not set>     | ON             | Update the config file |
| gtid_mode                              | OFF           | ON             | Update the config file |
| master_info_repository                 | <not set>     | TABLE          | Update the config file |
| relay_log_info_repository              | <not set>     | TABLE          | Update the config file |
| report_port                            | <not set>     | <<<__mysql_sandbox_port2>>>           | Update the config file |
| server_id                              | <not set>     | <unique ID>    | Update the config file |
| slave_parallel_type                    | <not set>     | LOGICAL_CLOCK  | Update the config file |
| slave_preserve_commit_order            | <not set>     | ON             | Update the config file |
| transaction_write_set_extraction       | <not set>     | XXHASH64       | Update the config file |
+----------------------------------------+---------------+----------------+------------------------+

//@<OUT> Dba: configureLocalInstance updating config file {VER(==8.0.25)}
+----------------------------------------+---------------+----------------+------------------------+
| Variable                               | Current Value | Required Value | Note                   |
+----------------------------------------+---------------+----------------+------------------------+
| binlog_format                          | <not set>     | ROW            | Update the config file |
| binlog_transaction_dependency_tracking | <not set>     | WRITESET       | Update the config file |
| enforce_gtid_consistency               | <not set>     | ON             | Update the config file |
| gtid_mode                              | OFF           | ON             | Update the config file |
| report_port                            | <not set>     | <<<__mysql_sandbox_port2>>>           | Update the config file |
| server_id                              | <not set>     | <unique ID>    | Update the config file |
| slave_parallel_type                    | <not set>     | LOGICAL_CLOCK  | Update the config file |
| slave_preserve_commit_order            | <not set>     | ON             | Update the config file |
| transaction_write_set_extraction       | <not set>     | XXHASH64       | Update the config file |
+----------------------------------------+---------------+----------------+------------------------+

//@<OUT> Dba: configureLocalInstance updating config file {VER(>=8.0.26)}
+----------------------------------------+---------------+----------------+------------------------+
| Variable                               | Current Value | Required Value | Note                   |
+----------------------------------------+---------------+----------------+------------------------+
| binlog_format                          | <not set>     | ROW            | Update the config file |
| binlog_transaction_dependency_tracking | <not set>     | WRITESET       | Update the config file |
| enforce_gtid_consistency               | <not set>     | ON             | Update the config file |
| gtid_mode                              | OFF           | ON             | Update the config file |
| replica_parallel_type                  | <not set>     | LOGICAL_CLOCK  | Update the config file |
| replica_preserve_commit_order          | <not set>     | ON             | Update the config file |
| report_port                            | <not set>     | <<<__mysql_sandbox_port2>>>           | Update the config file |
| server_id                              | <not set>     | <unique ID>    | Update the config file |
| transaction_write_set_extraction       | <not set>     | XXHASH64       | Update the config file |
+----------------------------------------+---------------+----------------+------------------------+

//@<OUT> Dba: configureLocalInstance updating config file {VER(>=8.0.3)}
Do you want to perform the required configuration changes? [y/n]: Configuring instance...
The instance '<<<hostname>>>:<<<__mysql_sandbox_port2>>>' was configured to be used in an InnoDB cluster.


//@<OUT> Dba: configureLocalInstance updating config file {VER(<8.0.3)}
Please provide the password for 'root@localhost:<<<__mysql_sandbox_port2>>>': Configuring local MySQL instance listening at port <<<__mysql_sandbox_port2>>> for use in an InnoDB cluster...
NOTE: Instance detected as a sandbox.
Please note that sandbox instances are only suitable for deploying test clusters for use within the same host.

This instance reports its own address as <<<hostname>>>:<<<__mysql_sandbox_port2>>>

NOTE: Some configuration options need to be fixed:
+----------------------------------+---------------+----------------+------------------------------------------------+
| Variable                         | Current Value | Required Value | Note                                           |
+----------------------------------+---------------+----------------+------------------------------------------------+
| binlog_checksum                  | <not set>     | NONE           | Update the config file                         |
| binlog_format                    | <not set>     | ROW            | Update the config file                         |
| enforce_gtid_consistency         | <not set>     | ON             | Update the config file                         |
| gtid_mode                        | OFF           | ON             | Update the config file                         |
| log_bin                          | <not present> | ON             | Update the config file and restart the server  |
| log_slave_updates                | <not set>     | ON             | Update the server variable and the config file |
| master_info_repository           | <not set>     | TABLE          | Update the server variable and the config file |
| relay_log_info_repository        | <not set>     | TABLE          | Update the server variable and the config file |
| report_port                      | <not set>     | <<<__mysql_sandbox_port2>>>           | Update the server variable and the config file |
| server_id                        | <not set>     | <unique ID>    | Update the server variable and the config file |
| transaction_write_set_extraction | <not set>     | XXHASH64       | Update the server variable and the config file |
+----------------------------------+---------------+----------------+------------------------------------------------+

Some variables need to be changed, but cannot be done dynamically on the server: an option file is required.
Do you want to perform the required configuration changes? [y/n]: Configuring instance...
The instance '<<<hostname>>>:<<<__mysql_sandbox_port2>>>' was configured to be used in an InnoDB cluster.


//@ Dba: create an admin user with all needed privileges
|Number of 'mydba'@'localhost' accounts: 1|

//@<OUT> Dba: configureLocalInstance create different admin user
Please provide the password for 'mydba@localhost:<<<__mysql_sandbox_port2>>>': Configuring local MySQL instance listening at port <<<__mysql_sandbox_port2>>> for use in an InnoDB cluster...
NOTE: Instance detected as a sandbox.
Please note that sandbox instances are only suitable for deploying test clusters for use within the same host.

This instance reports its own address as <<<hostname>>>:<<<__mysql_sandbox_port2>>>

ERROR: User 'mydba' can only connect from 'localhost'. New account(s) with proper source address specification to allow remote connection from all instances must be created to manage the cluster.

1) Create remotely usable account for 'mydba' with same grants and password
2) Create a new admin account for InnoDB cluster with minimal required grants
3) Ignore and continue
4) Cancel

Please select an option [1]: Please provide an account name (e.g: icroot@%) to have it created with the necessary
privileges or leave empty and press Enter to cancel.
Account Name: Password for new account: Confirm password:
?{VER(>=8.0.23)}
applierWorkerThreads will be set to the default value of 4.

?{}
The instance '<<<hostname>>>:<<<__mysql_sandbox_port2>>>' is valid to be used in an InnoDB cluster.

Creating user dba_test@%.
Account dba_test@% was successfully created.

The instance '<<<hostname>>>:<<<__mysql_sandbox_port2>>>' is already ready to be used in an InnoDB cluster.

?{VER(>=8.0.23)}
Successfully enabled parallel appliers.
?{}

//@<OUT> Dba: configureLocalInstance create existing valid admin user
Please provide the password for 'mydba@localhost:<<<__mysql_sandbox_port2>>>': Configuring local MySQL instance listening at port <<<__mysql_sandbox_port2>>> for use in an InnoDB cluster...
NOTE: Instance detected as a sandbox.
Please note that sandbox instances are only suitable for deploying test clusters for use within the same host.

This instance reports its own address as <<<hostname>>>:<<<__mysql_sandbox_port2>>>

ERROR: User 'mydba' can only connect from 'localhost'. New account(s) with proper source address specification to allow remote connection from all instances must be created to manage the cluster.

1) Create remotely usable account for 'mydba' with same grants and password
2) Create a new admin account for InnoDB cluster with minimal required grants
3) Ignore and continue
4) Cancel

Please select an option [1]: Please provide an account name (e.g: icroot@%) to have it created with the necessary
privileges or leave empty and press Enter to cancel.
Account Name: User 'dba_test'@'%' already exists and will not be created.

?{VER(>=8.0.23)}
applierWorkerThreads will be set to the default value of 4.

?{}
The instance '<<<hostname>>>:<<<__mysql_sandbox_port2>>>' is valid to be used in an InnoDB cluster.

//@ Dba: remove needed privilege (REPLICATION SLAVE) from created admin user
||

//@ Dba: configureLocalInstance create existing invalid admin user
||The account 'mydba'@'localhost' is missing privileges required to manage an InnoDB cluster. (RuntimeError)

//@ Dba: Delete previously create an admin user with all needed privileges
|Number of 'mydba'@'localhost' accounts: 0|

//@# Check if all missing privileges are reported for user with no privileges {VER(>=8.0.0)}
|ERROR: Unable to check privileges for user 'no_privileges'@'%'. User requires SELECT privilege on mysql.* to obtain information about all roles.|
||Unable to get roles information. (RuntimeError)

//@# Check if all missing privileges are reported for user with no privileges {VER(<8.0.0)}
|ERROR: The account 'no_privileges'@'%' is missing privileges required to manage an InnoDB cluster:|
|GRANT CREATE USER, FILE, PROCESS, RELOAD, REPLICATION CLIENT, SELECT, SHUTDOWN, SUPER ON *.* TO 'no_privileges'@'%' WITH GRANT OPTION;|
|GRANT DELETE, INSERT, UPDATE ON mysql.* TO 'no_privileges'@'%' WITH GRANT OPTION;|
|GRANT ALTER, ALTER ROUTINE, CREATE, CREATE ROUTINE, CREATE TEMPORARY TABLES, CREATE VIEW, DELETE, DROP, EVENT, EXECUTE, INDEX, INSERT, LOCK TABLES, REFERENCES, SHOW VIEW, TRIGGER, UPDATE ON mysql_innodb_cluster_metadata.* TO 'no_privileges'@'%' WITH GRANT OPTION;|
|GRANT ALTER, ALTER ROUTINE, CREATE, CREATE ROUTINE, CREATE TEMPORARY TABLES, CREATE VIEW, DELETE, DROP, EVENT, EXECUTE, INDEX, INSERT, LOCK TABLES, REFERENCES, SHOW VIEW, TRIGGER, UPDATE ON mysql_innodb_cluster_metadata_bkp.* TO 'no_privileges'@'%' WITH GRANT OPTION;|
|GRANT ALTER, ALTER ROUTINE, CREATE, CREATE ROUTINE, CREATE TEMPORARY TABLES, CREATE VIEW, DELETE, DROP, EVENT, EXECUTE, INDEX, INSERT, LOCK TABLES, REFERENCES, SHOW VIEW, TRIGGER, UPDATE ON mysql_innodb_cluster_metadata_previous.* TO 'no_privileges'@'%' WITH GRANT OPTION;|
|For more information, see the online documentation.|
||The account 'no_privileges'@'%' is missing privileges required to manage an InnoDB cluster. (RuntimeError)


//@ configureLocalInstance() should fail if user does not have global GRANT OPTION {VER(>=8.0.18)}
|Configuring local MySQL instance listening at port <<<__mysql_sandbox_port2>>> for use in an InnoDB cluster...|
|ERROR: The account 'no_global_grant'@'%' is missing privileges required to manage an InnoDB cluster:|
|GRANT CLONE_ADMIN, CONNECTION_ADMIN, CREATE USER, EXECUTE, FILE, GROUP_REPLICATION_ADMIN, PERSIST_RO_VARIABLES_ADMIN, PROCESS, RELOAD, REPLICATION CLIENT, REPLICATION SLAVE, REPLICATION_APPLIER, REPLICATION_SLAVE_ADMIN, ROLE_ADMIN, SELECT, SHUTDOWN, SYSTEM_VARIABLES_ADMIN ON *.* TO 'no_global_grant'@'%' WITH GRANT OPTION;|
|GRANT DELETE, INSERT, UPDATE ON mysql.* TO 'no_global_grant'@'%' WITH GRANT OPTION;|
|GRANT ALTER, ALTER ROUTINE, CREATE, CREATE ROUTINE, CREATE TEMPORARY TABLES, CREATE VIEW, DELETE, DROP, EVENT, EXECUTE, INDEX, INSERT, LOCK TABLES, REFERENCES, SHOW VIEW, TRIGGER, UPDATE ON mysql_innodb_cluster_metadata.* TO 'no_global_grant'@'%' WITH GRANT OPTION;|
|GRANT ALTER, ALTER ROUTINE, CREATE, CREATE ROUTINE, CREATE TEMPORARY TABLES, CREATE VIEW, DELETE, DROP, EVENT, EXECUTE, INDEX, INSERT, LOCK TABLES, REFERENCES, SHOW VIEW, TRIGGER, UPDATE ON mysql_innodb_cluster_metadata_bkp.* TO 'no_global_grant'@'%' WITH GRANT OPTION;|
|GRANT ALTER, ALTER ROUTINE, CREATE, CREATE ROUTINE, CREATE TEMPORARY TABLES, CREATE VIEW, DELETE, DROP, EVENT, EXECUTE, INDEX, INSERT, LOCK TABLES, REFERENCES, SHOW VIEW, TRIGGER, UPDATE ON mysql_innodb_cluster_metadata_previous.* TO 'no_global_grant'@'%' WITH GRANT OPTION;|
|For more information, see the online documentation.|
||The account 'no_global_grant'@'%' is missing privileges required to manage an InnoDB cluster. (RuntimeError)

//@ configureLocalInstance() should fail if user does not have global GRANT OPTION {VER(<8.0.0)}
|Configuring local MySQL instance listening at port <<<__mysql_sandbox_port2>>> for use in an InnoDB cluster...|
|ERROR: The account 'no_global_grant'@'%' is missing privileges required to manage an InnoDB cluster:|
|GRANT CREATE USER, FILE, PROCESS, RELOAD, REPLICATION CLIENT, REPLICATION SLAVE, SELECT, SHUTDOWN, SUPER ON *.* TO 'no_global_grant'@'%' WITH GRANT OPTION;|
|GRANT DELETE, INSERT, UPDATE ON mysql.* TO 'no_global_grant'@'%' WITH GRANT OPTION;|
|GRANT ALTER, ALTER ROUTINE, CREATE, CREATE ROUTINE, CREATE TEMPORARY TABLES, CREATE VIEW, DELETE, DROP, EVENT, EXECUTE, INDEX, INSERT, LOCK TABLES, REFERENCES, SHOW VIEW, TRIGGER, UPDATE ON mysql_innodb_cluster_metadata.* TO 'no_global_grant'@'%' WITH GRANT OPTION;|
|GRANT ALTER, ALTER ROUTINE, CREATE, CREATE ROUTINE, CREATE TEMPORARY TABLES, CREATE VIEW, DELETE, DROP, EVENT, EXECUTE, INDEX, INSERT, LOCK TABLES, REFERENCES, SHOW VIEW, TRIGGER, UPDATE ON mysql_innodb_cluster_metadata_bkp.* TO 'no_global_grant'@'%' WITH GRANT OPTION;|
|GRANT ALTER, ALTER ROUTINE, CREATE, CREATE ROUTINE, CREATE TEMPORARY TABLES, CREATE VIEW, DELETE, DROP, EVENT, EXECUTE, INDEX, INSERT, LOCK TABLES, REFERENCES, SHOW VIEW, TRIGGER, UPDATE ON mysql_innodb_cluster_metadata_previous.* TO 'no_global_grant'@'%' WITH GRANT OPTION;|
|For more information, see the online documentation.|
||The account 'no_global_grant'@'%' is missing privileges required to manage an InnoDB cluster. (RuntimeError)

//@ createCluster() should fail if user does not have global GRANT OPTION {VER(>=8.0.18)}
|A new InnoDB Cluster will be created on instance '<<<hostname>>>:<<<__mysql_sandbox_port2>>>'.|
|Validating instance configuration at localhost:<<<__mysql_sandbox_port2>>>...|
|ERROR: The account 'no_global_grant'@'%' is missing privileges required to manage an InnoDB cluster:|
|GRANT CLONE_ADMIN, CONNECTION_ADMIN, CREATE USER, EXECUTE, FILE, GROUP_REPLICATION_ADMIN, PERSIST_RO_VARIABLES_ADMIN, PROCESS, RELOAD, REPLICATION CLIENT, REPLICATION SLAVE, REPLICATION_APPLIER, REPLICATION_SLAVE_ADMIN, ROLE_ADMIN, SELECT, SHUTDOWN, SYSTEM_VARIABLES_ADMIN ON *.* TO 'no_global_grant'@'%' WITH GRANT OPTION;|
|GRANT DELETE, INSERT, UPDATE ON mysql.* TO 'no_global_grant'@'%' WITH GRANT OPTION;|
|GRANT ALTER, ALTER ROUTINE, CREATE, CREATE ROUTINE, CREATE TEMPORARY TABLES, CREATE VIEW, DELETE, DROP, EVENT, EXECUTE, INDEX, INSERT, LOCK TABLES, REFERENCES, SHOW VIEW, TRIGGER, UPDATE ON mysql_innodb_cluster_metadata.* TO 'no_global_grant'@'%' WITH GRANT OPTION;|
|GRANT ALTER, ALTER ROUTINE, CREATE, CREATE ROUTINE, CREATE TEMPORARY TABLES, CREATE VIEW, DELETE, DROP, EVENT, EXECUTE, INDEX, INSERT, LOCK TABLES, REFERENCES, SHOW VIEW, TRIGGER, UPDATE ON mysql_innodb_cluster_metadata_bkp.* TO 'no_global_grant'@'%' WITH GRANT OPTION;|
|GRANT ALTER, ALTER ROUTINE, CREATE, CREATE ROUTINE, CREATE TEMPORARY TABLES, CREATE VIEW, DELETE, DROP, EVENT, EXECUTE, INDEX, INSERT, LOCK TABLES, REFERENCES, SHOW VIEW, TRIGGER, UPDATE ON mysql_innodb_cluster_metadata_previous.* TO 'no_global_grant'@'%' WITH GRANT OPTION;|
|For more information, see the online documentation.|
||The account 'no_global_grant'@'%' is missing privileges required to manage an InnoDB cluster. (RuntimeError)

//@ createCluster() should fail if user does not have global GRANT OPTION {VER(<8.0.0)}
|A new InnoDB Cluster will be created on instance '<<<hostname>>>:<<<__mysql_sandbox_port2>>>'.|
|Validating instance configuration at localhost:<<<__mysql_sandbox_port2>>>...|
|ERROR: The account 'no_global_grant'@'%' is missing privileges required to manage an InnoDB cluster:|
|GRANT CREATE USER, FILE, PROCESS, RELOAD, REPLICATION CLIENT, REPLICATION SLAVE, SELECT, SHUTDOWN, SUPER ON *.* TO 'no_global_grant'@'%' WITH GRANT OPTION;|
|GRANT DELETE, INSERT, UPDATE ON mysql.* TO 'no_global_grant'@'%' WITH GRANT OPTION;|
|GRANT ALTER, ALTER ROUTINE, CREATE, CREATE ROUTINE, CREATE TEMPORARY TABLES, CREATE VIEW, DELETE, DROP, EVENT, EXECUTE, INDEX, INSERT, LOCK TABLES, REFERENCES, SHOW VIEW, TRIGGER, UPDATE ON mysql_innodb_cluster_metadata.* TO 'no_global_grant'@'%' WITH GRANT OPTION;|
|GRANT ALTER, ALTER ROUTINE, CREATE, CREATE ROUTINE, CREATE TEMPORARY TABLES, CREATE VIEW, DELETE, DROP, EVENT, EXECUTE, INDEX, INSERT, LOCK TABLES, REFERENCES, SHOW VIEW, TRIGGER, UPDATE ON mysql_innodb_cluster_metadata_bkp.* TO 'no_global_grant'@'%' WITH GRANT OPTION;|
|GRANT ALTER, ALTER ROUTINE, CREATE, CREATE ROUTINE, CREATE TEMPORARY TABLES, CREATE VIEW, DELETE, DROP, EVENT, EXECUTE, INDEX, INSERT, LOCK TABLES, REFERENCES, SHOW VIEW, TRIGGER, UPDATE ON mysql_innodb_cluster_metadata_previous.* TO 'no_global_grant'@'%' WITH GRANT OPTION;|
|For more information, see the online documentation.|
||The account 'no_global_grant'@'%' is missing privileges required to manage an InnoDB cluster. (RuntimeError)


//@# Dba: getCluster errors
||Argument #1 is expected to be a string
||Invalid number of arguments, expected 0 to 2 but got 3
||Argument #2 is expected to be a map
||The cluster with the name '' does not exist.
||The cluster with the name '#' does not exist.
||The cluster with the name 'over40chars_12345678901234567890123456789' does not exist.

//@<OUT> Dba: getCluster with interaction
<Cluster:devCluster>

//@<OUT> Dba: getCluser validate object serialization output - tabbed
tabbed
<Cluster:devCluster>

//@<OUT> Dba: getCluser validate object serialization output - table
table
<Cluster:devCluster>

//@<OUT> Dba: getCluser validate object serialization output - vertical
vertical
<Cluster:devCluster>

//@<OUT> Dba: getCluser validate object serialization output - json
json
<Cluster:devCluster>

//@<OUT> Dba: getCluser validate object serialization output - json/raw
json/raw
<Cluster:devCluster>

//@<OUT> Dba: getCluster with interaction (default)
<Cluster:devCluster>

//@<OUT> Dba: getCluster with interaction (default null)
<Cluster:devCluster>

//@ Finalization
||<|MERGE_RESOLUTION|>--- conflicted
+++ resolved
@@ -71,14 +71,11 @@
 Instance configuration is suitable.
 NOTE: Group Replication will communicate with other members using '<<<hostname>>>:<<<__mysql_sandbox_gr_port1>>>'. Use the localAddress option to override.
 
-<<<<<<< HEAD
-* Checking connectivity and SSL configuration...
-
-=======
 NOTE: The 'localAddress' "<<<hostname>>>" is [[*]], which is compatible with the Group Replication automatically generated list of IPs.
 See https://dev.mysql.com/doc/refman/en/group-replication-ip-address-permissions.html for more details.
 NOTE: When adding more instances to the Cluster, be aware that the subnet masks dictate whether the instance's address is automatically added to the allowlist or not. Please specify the 'ipAllowlist' accordingly if needed.
->>>>>>> 7cb801d7
+* Checking connectivity and SSL configuration...
+
 WARNING: Instance '<<<hostname>>>:<<<__mysql_sandbox_port1>>>' cannot persist Group Replication configuration since MySQL version <<<__version>>> does not support the SET PERSIST command (MySQL version >= 8.0.11 required). Please use the dba.configureLocalInstance() command locally to persist the changes.
 Creating InnoDB Cluster 'devCluster' on '<<<hostname>>>:<<<__mysql_sandbox_port1>>>'...
 
