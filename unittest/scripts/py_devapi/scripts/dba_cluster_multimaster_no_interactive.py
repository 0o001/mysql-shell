# Assumptions: wait_slave_state is defined

#@ Dba: create_cluster multiMaster, ok
if __have_ssl:
  dba.create_cluster('devCluster', {'multiMaster': True, 'force': True, 'memberSslMode': 'REQUIRED', 'clearReadOnly': True})
else:
  dba.create_cluster('devCluster', {'multiMaster': True, 'force': True, 'memberSslMode': 'DISABLED', 'clearReadOnly': True})

cluster = dba.get_cluster('devCluster')

#@ Cluster: add_instance 2
add_instance_to_cluster(cluster, __mysql_sandbox_port2)

wait_slave_state(Cluster, uri2, "ONLINE")

#@ Cluster: add_instance 3
add_instance_to_cluster(cluster, __mysql_sandbox_port3)

wait_slave_state(cluster, uri3, "ONLINE")

#@<OUT> Cluster: describe cluster with instance
cluster.describe()

#@<OUT> Cluster: status cluster with instance
cluster.status()

#@ Cluster: remove_instance 2
cluster.remove_instance({'host': 'localhost', 'port': __mysql_sandbox_port2})

#@<OUT> Cluster: describe removed member
cluster.describe()

#@<OUT> Cluster: status removed member
cluster.status()

#@ Cluster: remove_instance 3
cluster.remove_instance(uri3)

#@ Cluster: Error cannot remove last instance
cluster.remove_instance(uri1)

#@ Dissolve cluster with success
cluster.dissolve({'force': True})

#@ Dba: create_cluster multiMaster 2, ok
if __have_ssl:
  dba.create_cluster('devCluster', {'multiMaster': True, 'force': True, 'memberSslMode': 'REQUIRED', 'clearReadOnly': True})
else:
  dba.create_cluster('devCluster', {'multiMaster': True, 'force': True, 'memberSslMode': 'DISABLED', 'clearReadOnly': True})

cluster = dba.get_cluster('devCluster')

#@ Cluster: add_instance 2
add_instance_to_cluster(cluster, __mysql_sandbox_port2)

wait_slave_state(cluster, uri2, "ONLINE")

#@ Cluster: add_instance 3
add_instance_to_cluster(cluster, __mysql_sandbox_port3)

wait_slave_state(cluster, uri3, "ONLINE")

#@<OUT> Cluster: status: success
cluster.status()

# Rejoin tests

#@# Dba: stop instance 3
<<<<<<< HEAD
# Use stop sandbox instance to make sure the instance is gone before restarting it
=======
>>>>>>> d1112c9c
if __sandbox_dir:
  dba.stop_sandbox_instance(__mysql_sandbox_port3, {'sandboxDir': __sandbox_dir, 'password': 'root'})
else:
  dba.stop_sandbox_instance(__mysql_sandbox_port3, {'password': 'root'})

<<<<<<< HEAD
# XCOM needs time to kick out the member of the group. The GR team has a patch to fix this
# But won't be available for the GA release. So we need to wait until the instance is reported
# as offline
=======
>>>>>>> d1112c9c
wait_slave_state(cluster, uri3, ["(MISSING)"])

# start instance 3
try_restart_sandbox(__mysql_sandbox_port3)

#@ Cluster: rejoin_instance errors
cluster.rejoin_instance();
cluster.rejoin_instance(1,2,3);
cluster.rejoin_instance(1);
cluster.rejoin_instance({'host': 'localhost'});
cluster.rejoin_instance({'host': 'localhost', 'schema': 'abs', 'authMethod': 56});
cluster.rejoin_instance("somehost:3306");

#@#: Dba: rejoin instance 3 ok
if __have_ssl:
  cluster.rejoin_instance({'dbUser': 'root', 'host': 'localhost', 'port': __mysql_sandbox_port3, 'password': 'root'}, {'memberSslMode': 'REQUIRED'})
else:
  cluster.rejoin_instance({'dbUser': 'root', 'host': 'localhost', 'port': __mysql_sandbox_port3, 'password': 'root'}, {'memberSslMode': 'DISABLED'})

wait_slave_state(cluster, uri3, "ONLINE")

# Verify if the cluster is OK

#@<OUT> Cluster: status for rejoin: success
cluster.status()

cluster.dissolve({'force': True})<|MERGE_RESOLUTION|>--- conflicted
+++ resolved
@@ -66,21 +66,12 @@
 # Rejoin tests
 
 #@# Dba: stop instance 3
-<<<<<<< HEAD
 # Use stop sandbox instance to make sure the instance is gone before restarting it
-=======
->>>>>>> d1112c9c
 if __sandbox_dir:
   dba.stop_sandbox_instance(__mysql_sandbox_port3, {'sandboxDir': __sandbox_dir, 'password': 'root'})
 else:
   dba.stop_sandbox_instance(__mysql_sandbox_port3, {'password': 'root'})
 
-<<<<<<< HEAD
-# XCOM needs time to kick out the member of the group. The GR team has a patch to fix this
-# But won't be available for the GA release. So we need to wait until the instance is reported
-# as offline
-=======
->>>>>>> d1112c9c
 wait_slave_state(cluster, uri3, ["(MISSING)"])
 
 # start instance 3
