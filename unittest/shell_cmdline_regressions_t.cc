/* Copyright (c) 2017, Oracle and/or its affiliates. All rights reserved.

 This program is free software; you can redistribute it and/or modify
 it under the terms of the GNU General Public License as published by
 the Free Software Foundation; version 2 of the License.

 This program is distributed in the hope that it will be useful,
 but WITHOUT ANY WARRANTY; without even the implied warranty of
 MERCHANTABILITY or FITNESS FOR A PARTICULAR PURPOSE.  See the
 GNU General Public License for more details.

 You should have received a copy of the GNU General Public License
 along with this program; if not, write to the Free Software
 Foundation, Inc., 51 Franklin St, Fifth Floor, Boston, MA  02110-1301  USA */

#include <string>
#include "mysh_config.h"
#include "unittest/test_utils/command_line_test.h"
#include "utils/utils_file.h"
#include "utils/utils_connection.h"
#include "modules/mysql_connection.h"

namespace tests {

TEST_F(Command_line_test, bug24912358) {

  // Tests with X Protocol Session
  {
    std::string uri = "--uri=" + _uri;
    execute({_mysqlsh, uri.c_str(), "--sql", "-e", "select -127 << 1.1", NULL});
    MY_EXPECT_MULTILINE_OUTPUT("select -127 << 1.1", multiline({
      "-127 << 1.1",
      "18446744073709551362"
    }), _output);
  }

  {
    std::string uri = "--uri=" + _uri;
    execute({_mysqlsh, uri.c_str(), "--sql", "-e", "select -127 << -1.1", NULL});
    MY_EXPECT_MULTILINE_OUTPUT("select -127 << 1.1", multiline({
      "-127 << -1.1",
      "0"}), _output);
  }

  // Tests with Classic Session
  {
    std::string uri = "--uri=" + _mysql_uri;
    execute({_mysqlsh, uri.c_str(), "--sql", "-e", "select -127 << 1.1", NULL});
    MY_EXPECT_MULTILINE_OUTPUT(
        "select -127 << 1.1",
        multiline({"-127 << 1.1", "18446744073709551362"}), _output);
  }

  {
    std::string uri = "--uri=" + _mysql_uri;
    execute({_mysqlsh, uri.c_str(), "--sql", "-e", "select -127 << -1.1", NULL});
    MY_EXPECT_MULTILINE_OUTPUT("select -127 << 1.1", multiline({
      "-127 << -1.1",
      "0"}), _output);
  }
};

TEST_F(Command_line_test, bug23508428) {
  // Test if the xplugin is installed using enableXProtocol in the --dba option
  std::string uri = "--uri=" + _mysql_uri;

  execute({ _mysqlsh, uri.c_str(), "--sqlc", "-e", "uninstall plugin mysqlx;", NULL });

  execute({_mysqlsh, uri.c_str(), "--mysql", "--dba","enableXProtocol", NULL});
  MY_EXPECT_CMD_OUTPUT_CONTAINS("enableXProtocol: Installing plugin mysqlx...");
  MY_EXPECT_CMD_OUTPUT_CONTAINS("enableXProtocol: done");

  execute({ _mysqlsh, uri.c_str(), "--interactive=full", "-e", "session.runSql('SELECT COUNT(*) FROM information_schema.plugins WHERE PLUGIN_NAME=\"mysqlx\"').fetchOne()", NULL});
  MY_EXPECT_CMD_OUTPUT_CONTAINS("[");
  MY_EXPECT_CMD_OUTPUT_CONTAINS("    1");
  MY_EXPECT_CMD_OUTPUT_CONTAINS("]");

  execute({_mysqlsh, uri.c_str(), "--mysql", "--dba","enableXProtocol", NULL});
  MY_EXPECT_CMD_OUTPUT_CONTAINS("enableXProtocol: X Protocol plugin is already enabled and listening for connections on port " + _port);

}


TEST_F(Command_line_test, bug24905066) {
  // Tests URI formatting using classic protocol
  {
    execute({_mysqlsh, "--mysql", "-i", "--uri",
            "root:@(/path/to/whatever/socket.sock)", NULL});

    MY_EXPECT_CMD_OUTPUT_CONTAINS(
        "Creating a Classic session to "
        "'root@/path%2Fto%2Fwhatever%2Fsocket.sock'");
  }

  // Tests URI formatting using X protocol
  {
    execute({_mysqlsh, "--mysqlx", "-i", "--uri",
            "root:@(/path/to/whatever/socket.sock)", "-e", "1", NULL});

    MY_EXPECT_CMD_OUTPUT_CONTAINS(
        "Creating an X protocol session to "
        "'root@/path%2Fto%2Fwhatever%2Fsocket.sock'");
  }

  // Tests the connection fails if invalid schema is provided on classic session
  {
    std::string uri = _mysql_uri + "/some_unexisting_schema";

    execute({_mysqlsh, "--mysql", "-i", "--uri", uri.c_str(), NULL});

    MY_EXPECT_CMD_OUTPUT_CONTAINS("MySQL Error 1049 (42000): Unknown database "
                                  "'some_unexisting_schema'");
  }

  // Tests the connection fails if invalid schema is provided on x session
  {
    std::string uri = _uri + "/some_unexisting_schema";

    execute(
        {_mysqlsh, "--mysqlx", "-i", "--uri", uri.c_str(), "-e", "1", NULL});

    MY_EXPECT_CMD_OUTPUT_CONTAINS("RuntimeError: Unknown database "
                                  "'some_unexisting_schema'");
  }
}
<<<<<<< HEAD

TEST_F(Command_line_test, bug24967838) {
  // Check if processor is available
  ASSERT_NE(system(NULL), 0);
#ifndef MAX_PATH
  const int MAX_PATH = 4096;
#endif

  // Tests that if error happens when executing script, return code should be
  // different then 0
  {
    char cmd[MAX_PATH];
    std::snprintf(cmd, MAX_PATH,
#ifdef _WIN32
                  "echo no error | %s --uri=%s --sql --database=mysql "
                  "2> nul",
#else
                  "echo \"no error\" | %s --uri=%s --sql --database=mysql "
                  "2> /dev/null",
#endif
                  _mysqlsh, _uri.c_str());

    EXPECT_NE(system(cmd), 0);
  }

  // Test that 0 (130 on Windows) is returned of successful run of the command
  {
    char cmd[MAX_PATH];
    std::snprintf(cmd, MAX_PATH,
#ifdef _WIN32
                  "echo DROP TABLE IF EXISTS test; | %s --uri=%s "
#else
                  "echo \"DROP TABLE IF EXISTS test;\" | %s --uri=%s "
#endif
                  "--sql --database=mysql",
                  _mysqlsh, _uri.c_str());

    EXPECT_EQ(system(cmd), 0);
=======
TEST_F(Command_line_test, bug26970629) {
  std::string variable;
  std::string host;
  std::string pwd = "--password=";

  if (!_pwd.empty())
    pwd += _pwd;
#ifdef _WIN32
  variable = "named_pipe";
  host = "--host=.";
#else
  variable = "socket";
  host = "--host=localhost";
#endif
  shcore::SslInfo info;
  std::shared_ptr<mysqlsh::mysql::Connection> connection(
      new mysqlsh::mysql::Connection(_host, _mysql_port_number, "", _user, _pwd,
                                     "", info));

  auto result = connection->run_sql("show variables like '" + variable + "'");

  auto row = result->fetch_one();

  std::string socket = "--socket=" + row->get_value_as_string(1);

  connection->close();

  if (socket.empty()) {
    SCOPED_TRACE("Socket/Pipe Connections are Disabled, they must be enabled.");
    FAIL();
  } else {
    std::string usr = "--user=" + _user;
    execute({_mysqlsh, usr.c_str(), pwd.c_str(), host.c_str(), socket.c_str(),
             "-e", "dba.getCluster()", NULL});
    MY_EXPECT_CMD_OUTPUT_CONTAINS(
        "Dba.getCluster: a Classic Session through TCP/IP is required to "
        "perform this operation");
    _output.clear();

    execute({_mysqlsh, usr.c_str(), pwd.c_str(), host.c_str(), socket.c_str(),
             "-e", "dba.createCluster('sample')", NULL});
    MY_EXPECT_CMD_OUTPUT_CONTAINS(
        "Dba.createCluster: a Classic Session through TCP/IP is required to "
        "perform this operation");
>>>>>>> 0f4c1fcc
  }
}
}<|MERGE_RESOLUTION|>--- conflicted
+++ resolved
@@ -17,8 +17,7 @@
 #include "mysh_config.h"
 #include "unittest/test_utils/command_line_test.h"
 #include "utils/utils_file.h"
-#include "utils/utils_connection.h"
-#include "modules/mysql_connection.h"
+#include "mysqlshdk/libs/db/mysql/session.h"
 
 namespace tests {
 
@@ -123,7 +122,6 @@
                                   "'some_unexisting_schema'");
   }
 }
-<<<<<<< HEAD
 
 TEST_F(Command_line_test, bug24967838) {
   // Check if processor is available
@@ -162,7 +160,9 @@
                   _mysqlsh, _uri.c_str());
 
     EXPECT_EQ(system(cmd), 0);
-=======
+  }
+}
+
 TEST_F(Command_line_test, bug26970629) {
   std::string variable;
   std::string host;
@@ -177,18 +177,22 @@
   variable = "socket";
   host = "--host=localhost";
 #endif
-  shcore::SslInfo info;
-  std::shared_ptr<mysqlsh::mysql::Connection> connection(
-      new mysqlsh::mysql::Connection(_host, _mysql_port_number, "", _user, _pwd,
-                                     "", info));
-
-  auto result = connection->run_sql("show variables like '" + variable + "'");
+  auto session = mysqlshdk::db::mysql::Session::create();
+  mysqlshdk::db::Connection_options options;
+  options.set_host(_host);
+  options.set_port(_mysql_port_number);
+  options.set_user(_user);
+  options.set_password(_pwd);
+
+  session->connect(options);
+
+  auto result = session->query("show variables like '" + variable + "'");
 
   auto row = result->fetch_one();
 
-  std::string socket = "--socket=" + row->get_value_as_string(1);
-
-  connection->close();
+  std::string socket = "--socket=" + row->get_as_string(1);
+
+  session->close();
 
   if (socket.empty()) {
     SCOPED_TRACE("Socket/Pipe Connections are Disabled, they must be enabled.");
@@ -207,7 +211,6 @@
     MY_EXPECT_CMD_OUTPUT_CONTAINS(
         "Dba.createCluster: a Classic Session through TCP/IP is required to "
         "perform this operation");
->>>>>>> 0f4c1fcc
   }
 }
 }