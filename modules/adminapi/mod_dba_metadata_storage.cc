/*
 * Copyright (c) 2016, 2017, Oracle and/or its affiliates. All rights reserved.
 *
 * This program is free software; you can redistribute it and/or
 * modify it under the terms of the GNU General Public License as
 * published by the Free Software Foundation; version 2 of the
 * License.
 *
 * This program is distributed in the hope that it will be useful,
 * but WITHOUT ANY WARRANTY; without even the implied warranty of
 * MERCHANTABILITY or FITNESS FOR A PARTICULAR PURPOSE. See the
 * GNU General Public License for more details.
 *
 * You should have received a copy of the GNU General Public License
 * along with this program; if not, write to the Free Software
 * Foundation, Inc., 51 Franklin St, Fifth Floor, Boston, MA
 * 02110-1301  USA
 */

#include "utils/utils_sqlstring.h"
#include "mod_dba_metadata_storage.h"
#include "modules/adminapi/metadata-model_definitions.h"
//#include "modules/adminapi/mod_dba_instance.h"
#include "modules/mod_mysql_session.h"
#include "modules/mod_mysql_resultset.h"
#include "modules/mysql_connection.h"
#include "mysqlx_connection.h" // for error codes

#include "utils/utils_file.h"
#include "utils/utils_general.h"
#include <random>

#define PASSWORD_LENGTH 16

// How many times to retry a query if it fails because it's SUPER_READ_ONLY
static const int kMaxReadOnlyRetries = 10;

using namespace mysqlsh;
using namespace mysqlsh::dba;
using namespace shcore;

MetadataStorage::MetadataStorage(std::shared_ptr<mysqlsh::ShellDevelopmentSession> session) :
  _session(session) {}

MetadataStorage::~MetadataStorage() {}

std::shared_ptr<mysql::ClassicResult> MetadataStorage::execute_sql(const std::string &sql, bool retry, const std::string &log_sql) const {
  shcore::Object_bridge_ref ret_val;

  if (log_sql.empty())
    log_debug("DBA: execute_sql('%s'", sql.c_str());
  else
    log_debug("DBA: execute_sql('%s'", log_sql.c_str());

  if (!_session)
    throw Exception::metadata_error("The Metadata is inaccessible");

  int retry_count = kMaxReadOnlyRetries;
  while (retry_count > 0) {
    try {
<<<<<<< HEAD
      ret_val = session->raw_execute_sql(sql);
=======
      ret_val = _session->execute_sql(sql, shcore::Argument_list());
>>>>>>> c804b511

      // If reached here it means there were no errors
      retry_count = 0;
    } catch (shcore::Exception& e) {
      if (CR_SERVER_GONE_ERROR == e.code()) {
        log_debug("%s", e.format().c_str());
        log_debug("DBA: The Metadata is inaccessible");
        throw Exception::metadata_error("The Metadata is inaccessible");
      } else if (retry && retry_count > 0 && e.code() == 1290) { // SUPER_READ_ONLY enabled
        log_info("%s: retrying after 1s...\n", e.format().c_str());
#ifdef HAVE_SLEEP
        sleep(1);
#elif defined(WIN32)
        Sleep(1000);
#endif
        retry_count--;
      } else {
        log_debug("%s", e.format().c_str());
        throw;
      }
    }
  }

  return std::dynamic_pointer_cast<mysql::ClassicResult>(ret_val);
}

void MetadataStorage::set_session(std::shared_ptr<mysqlsh::ShellDevelopmentSession> session){
  _session = session;
};

void MetadataStorage::start_transaction() {
  _session->start_transaction();
}

void MetadataStorage::commit() {
  _session->commit();
}

void MetadataStorage::rollback() {
  _session->rollback();
}

bool MetadataStorage::metadata_schema_exists() {
  std::string found_object;
  std::string type = "Schema";
  std::string search_name = "mysql_innodb_cluster_metadata";

  if (_session)
    found_object = _session->db_object_exists(type, search_name, "");
  else
    throw shcore::Exception::logic_error("");

  return !found_object.empty();
}

void MetadataStorage::create_metadata_schema() {
  if (!metadata_schema_exists()) {
    std::string query = shcore::md_model_sql;

    size_t pos = 0;
    std::string token, delimiter = ";\n";

    while ((pos = query.find(delimiter)) != std::string::npos) {
      token = query.substr(0, pos);

      execute_sql(token);

      query.erase(0, pos + delimiter.length());
    }
  } else {
    // Check the Schema version and update the schema accordingly
  }
}

void MetadataStorage::drop_metadata_schema() {
  execute_sql("DROP SCHEMA mysql_innodb_cluster_metadata");
}

uint64_t MetadataStorage::get_cluster_id(const std::string &cluster_name) {
  uint64_t cluster_id = 0;
  shcore::sqlstring query;

  if (!metadata_schema_exists())
    throw Exception::metadata_error("Metadata Schema does not exist.");

  // Get the Cluster ID
  query = shcore::sqlstring("SELECT cluster_id from mysql_innodb_cluster_metadata.clusters where cluster_name = ?", 0);
  query << cluster_name;
  query.done();

  auto result = execute_sql(query);
  auto row = result->fetch_one();
  if (row)
    cluster_id = row->get_value(0).as_uint();
  return cluster_id;
}

uint64_t MetadataStorage::get_cluster_id(uint64_t rs_id) {
  uint64_t cluster_id = 0;
  shcore::sqlstring query;

  if (!metadata_schema_exists())
    throw Exception::metadata_error("Metadata Schema does not exist.");

  // Get the Cluster ID
  query = shcore::sqlstring("SELECT cluster_id from mysql_innodb_cluster_metadata.replicasets where replicaset_id = ?", 0);
  query << rs_id;
  query.done();

  auto result = execute_sql(query);
  auto row = result->fetch_one();
  if (row)
    cluster_id = row->get_value(0).as_uint();
  return cluster_id;
}

bool MetadataStorage::cluster_exists(const std::string &cluster_name) {
  /*
   * To check if the cluster exists, we can use get_cluster_id
   * and simply check for its return value.
   * If zero, it means the cluster does not exist (cluster_id cannot be zero)
   */

  if (get_cluster_id(cluster_name))
    return true;

  return false;
}

void MetadataStorage::insert_cluster(const std::shared_ptr<Cluster> &cluster) {
  if (!metadata_schema_exists())
    throw Exception::metadata_error("Metadata Schema does not exist.");

  // Check if the Cluster has some description
  shcore::sqlstring query("INSERT INTO mysql_innodb_cluster_metadata.clusters (cluster_name, description, options, attributes) "\
                          "VALUES (?, ?, ?, ?)", 0);
  query << cluster->get_name()
        << cluster->get_description()
        << cluster->get_options()
        << cluster->get_attributes();
  query.done();
  // Insert the Cluster on the cluster table
  try {
    auto result = execute_sql(query);
    cluster->set_id(result->get_member("autoIncrementValue").as_int());
  } catch (shcore::Exception &e) {
    if (e.what() == "Duplicate entry '" + cluster->get_name() + "' for key 'cluster_name'") {
      log_debug("DBA: A Cluster with the name '%s' already exists", (cluster->get_name()).c_str());
      throw Exception::argument_error("A Cluster with the name '" + cluster->get_name() + "' already exists.");
    } else
      throw;
  }
}

void MetadataStorage::insert_replica_set(std::shared_ptr<ReplicaSet> replicaset,
    bool is_default, bool is_adopted) {
  shcore::sqlstring query("INSERT INTO mysql_innodb_cluster_metadata.replicasets "
                          "(cluster_id, replicaset_type, topology_type, replicaset_name, active, attributes) "
                          "VALUES (?, ?, ?, ?, ?, IF(?, JSON_OBJECT('adopted', 'true'), '{}'))", 0);
  uint64_t cluster_id;

  cluster_id = replicaset->get_cluster()->get_id();

  // Insert the default ReplicaSet on the replicasets table
  query << cluster_id << "gr" << replicaset->get_topology_type() << "default" << 1;
  query << (is_adopted ? "1" : "0");
  query.done();

  auto result = execute_sql(query);

  // Update the replicaset_id
  uint64_t rs_id = 0;
  rs_id = result->get_member("autoIncrementValue").as_uint();

  // Update the cluster entry with the replicaset_id
  replicaset->set_id(rs_id);

  // Insert the default ReplicaSet on the replicasets table
  query = shcore::sqlstring("UPDATE mysql_innodb_cluster_metadata.clusters SET default_replicaset = ?"
                            " WHERE cluster_id = ?", 0);
  query << rs_id << cluster_id;
  query.done();

  execute_sql(query);
}

uint32_t MetadataStorage::insert_host(const shcore::Value::Map_type_ref &options) {
  std::string uri;

  std::string host_name;
  std::string ip_address;
  std::string location;

  shcore::sqlstring query;

  if (options->has_key("host"))
    host_name = (*options)["host"].as_string();

  if (options->has_key("id_address"))
    ip_address = (*options)["id_address"].as_string();

  if (options->has_key("location"))
    location = (*options)["location"].as_string();

  // check if the host is already registered
  {
    query = shcore::sqlstring("SELECT host_id, host_name, ip_address"
        " FROM mysql_innodb_cluster_metadata.hosts"
        " WHERE host_name = ? OR (ip_address <> '' AND ip_address = ?)", 0);
    query << host_name << ip_address;
    query.done();
    auto result(execute_sql(query, false, ""));
    if (result) {
      auto row = result->fetch_one();
      if (row) {
        uint32_t host_id = static_cast<uint32_t>(row->get_value(0).as_uint());

        log_info("Found host entry %u in metadata for host %s (%s)",
                  host_id, host_name.c_str(), ip_address.c_str());
        return host_id;
      }
    }
  }

  // Insert the default ReplicaSet on the replicasets table
  query = shcore::sqlstring("INSERT INTO mysql_innodb_cluster_metadata.hosts (host_name, ip_address, location) VALUES (?, ?, ?)", 0);
  query << host_name;
  query << ip_address;
  query << location;
  query.done();

  // execute and keep retrying if the server is super-readonly
  // possibly because it's recovering
  auto result(execute_sql(query, true));
  return static_cast<uint32_t>(result->get_member("autoIncrementValue").as_int());
}

void MetadataStorage::insert_instance(const shcore::Value::Map_type_ref& options, uint64_t host_id, uint64_t rs_id) {
  std::string uri;

  std::string mysql_server_uuid;
  std::string instance_label;
  std::string role;
  float weight;
  shcore::Value::Map_type_ref attributes;
  std::string endpoint;
  std::string xendpoint;
  std::string grendpoint;
  int version_token;
  std::string description;

  shcore::sqlstring query;
  std::shared_ptr< ::mysqlx::Result> result;
  std::shared_ptr< ::mysqlx::Row> row;

  mysql_server_uuid = (*options)["mysql_server_uuid"].as_string();
  instance_label = (*options)["label"].as_string();

  if (options->has_key("role"))
    role = (*options)["role"].as_string();

  //if (options->has_key("weight"))
  //  weight = (*options)["weight"].as_float();

  if (options->has_key("endpoint"))
    endpoint = (*options)["endpoint"].as_string();

  if (options->has_key("xendpoint"))
    xendpoint = (*options)["xendpoint"].as_string();

  if (options->has_key("grendpoint"))
    grendpoint = (*options)["grendpoint"].as_string();

  if (options->has_key("attributes"))
    attributes = (*options)["attributes"].as_map();

  if (options->has_key("version_token"))
    version_token = (*options)["version_token"].as_int();

  if (options->has_key("description"))
    description = (*options)["description"].as_string();

  // Insert the default ReplicaSet on the replicasets table
  query = shcore::sqlstring("INSERT INTO mysql_innodb_cluster_metadata.instances"
                    " (host_id, replicaset_id, mysql_server_uuid, instance_name, role, addresses)"
                    " VALUES (?, ?, ?, ?, ?, json_object('mysqlClassic', ?, 'mysqlX', ?, 'grLocal', ?))", 0);
  query << host_id;
  query << rs_id;
  query << mysql_server_uuid;
  query << instance_label;
  query << role;
  query << endpoint;
  query << xendpoint;
  query << grendpoint;
  query.done();

  execute_sql(query);
}

void MetadataStorage::remove_instance(const std::string &instance_address) {
  shcore::sqlstring query;

  // Remove the instance
  query = shcore::sqlstring("DELETE FROM mysql_innodb_cluster_metadata.instances WHERE addresses->\"$.mysqlClassic\" = ?", 0);
  query << instance_address;
  query.done();

  execute_sql(query);
}

void MetadataStorage::drop_cluster(const std::string &cluster_name) {
  shcore::sqlstring query;

  if (!metadata_schema_exists())
    throw Exception::metadata_error("Metadata Schema does not exist.");

  // Check if the Cluster exists
  if (!cluster_exists(cluster_name))
    throw Exception::logic_error("The cluster with the name '" + cluster_name + "' does not exist.");

  // It exists, so let's get the cluster_id and move on
  else {
    uint64_t cluster_id = get_cluster_id(cluster_name);

    // Check if the Cluster is empty
    query = shcore::sqlstring("SELECT * from mysql_innodb_cluster_metadata.replicasets where cluster_id = ?", 0);
    query << cluster_id;
    query.done();

    auto result = execute_sql(query);

    auto row = result->fetch_one();

    //result->flush();

    if (row)
      throw Exception::logic_error("The cluster with the name '" + cluster_name + "' is not empty.");

    // OK the cluster exists and is empty, we can remove it
    query = shcore::sqlstring("DELETE from mysql_innodb_cluster_metadata.clusters where cluster_id = ?", 0);
    query << cluster_id;
    query.done();

    execute_sql(query);
  }
}

bool MetadataStorage::cluster_has_default_replicaset_only(const std::string &cluster_name) {
  shcore::sqlstring query;

  if (!metadata_schema_exists())
    throw Exception::metadata_error("Metadata Schema does not exist.");

  // Get the Cluster ID
  uint64_t cluster_id = get_cluster_id(cluster_name);

  // Check if the Cluster has only one replicaset
  query = shcore::sqlstring("SELECT count(*) as count FROM mysql_innodb_cluster_metadata.replicasets WHERE cluster_id = ? AND replicaset_name <> 'default'", 0);
  query << cluster_id;
  query.done();

  auto result = execute_sql(query);

  auto row = result->fetch_one();
  int count = 0;
  if (row) {
    count = row->get_value(0).as_int();
  }

  return count == 0;
}

bool MetadataStorage::is_cluster_empty(uint64_t cluster_id) {
  shcore::sqlstring query;

  query = shcore::sqlstring("SELECT COUNT(*) as count FROM mysql_innodb_cluster_metadata.replicasets WHERE cluster_id = ?", 0);
  query << cluster_id;
  query.done();

  auto result = execute_sql(query);

  auto row = result->fetch_one();
  uint64_t count = 0;
  if (row) {
    count = row->get_value(0).as_int();
  }

  return count == 0;
}

void MetadataStorage::drop_replicaset(uint64_t rs_id) {
  shcore::sqlstring query;
  bool default_rs = false;
  std::string rs_name;

  if (!metadata_schema_exists())
    throw Exception::metadata_error("Metadata Schema does not exist.");

  Transaction tx(shared_from_this());

  // Check if this is the Default replicaset
  query = shcore::sqlstring("SELECT replicaset_name FROM mysql_innodb_cluster_metadata.replicasets WHERE replicaset_id = ?", 0);
  query << rs_id;
  query.done();

  auto result = execute_sql(query);

  auto row = result->fetch_one();
  if (row) {
    rs_name = row->get_value_as_string(0);
  }

  if (rs_name == "default")
    default_rs = true;

  if (default_rs) {
    // Set the default_replicaset as NULL
    uint64_t cluster_id = get_cluster_id(rs_id);
    query = shcore::sqlstring("UPDATE mysql_innodb_cluster_metadata.clusters SET default_replicaset = NULL WHERE cluster_id = ?", 0);
    query << cluster_id;
    query.done();
    execute_sql(query);
  }

  // Delete the associated instances
  query = shcore::sqlstring("delete from mysql_innodb_cluster_metadata.instances where replicaset_id = ?", 0);
  query << rs_id;
  query.done();

  execute_sql(query);

  // Delete the replicaset
  query = shcore::sqlstring("delete from mysql_innodb_cluster_metadata.replicasets where replicaset_id = ?", 0);
  query << rs_id;
  query.done();

  execute_sql(query);

  tx.commit();
}

void MetadataStorage::disable_replicaset(uint64_t rs_id) {
  shcore::sqlstring query;

  if (!metadata_schema_exists())
    throw Exception::metadata_error("Metadata Schema does not exist.");

  // Set active as False
  query = shcore::sqlstring("UPDATE mysql_innodb_cluster_metadata.replicasets SET active = ?"
                            " WHERE replicaset_id = ?", 0);
  query << 0 << rs_id;
  query.done();

  execute_sql(query);
}

bool MetadataStorage::is_replicaset_active(uint64_t rs_id) {
  shcore::sqlstring query;

  if (!metadata_schema_exists())
    throw Exception::metadata_error("Metadata Schema does not exist.");

  query = shcore::sqlstring("SELECT active FROM mysql_innodb_cluster_metadata.replicasets WHERE replicaset_id = ?", 0);
  query << rs_id;
  query.done();

  auto result = execute_sql(query);

  auto row = result->fetch_one();
  int active = 0;
  if (row) {
    active = row->get_value(0).as_int();
  }

  return active == 1;
}

std::string MetadataStorage::get_replicaset_group_name() {
  std::string group_name;

  std::string query("SELECT @@group_replication_group_name");

  // Any error will bubble up right away
  auto result = execute_sql(query);
  auto row = result->fetch_one();
  if (row) {
    group_name = row->get_value_as_string(0);
  }
  return group_name;
}

void MetadataStorage::set_replicaset_group_name(std::shared_ptr<ReplicaSet> replicaset,
      const std::string &group_name) {
  uint64_t rs_id;

  rs_id = replicaset->get_id();

  shcore::sqlstring query("UPDATE mysql_innodb_cluster_metadata.replicasets SET attributes = json_set(attributes, '$.group_replication_group_name', ?)"
                          " WHERE replicaset_id = ?", 0);

  query << group_name << rs_id;
  query.done();

  execute_sql(query);
}

std::shared_ptr<ReplicaSet> MetadataStorage::get_replicaset(uint64_t rs_id) {
  if (!metadata_schema_exists())
    throw Exception::metadata_error("Metadata Schema does not exist.");

  shcore::sqlstring query("SELECT replicaset_name, topology_type"
                          " FROM mysql_innodb_cluster_metadata.replicasets"
                          " WHERE replicaset_id = ?", 0);
  query << rs_id;
  auto result = execute_sql(query);
  auto row = result->fetch_one();
  if (row) {
    std::string rs_name = row->get_value(0).as_string();
    std::string topo = row->get_value(1).as_string();

    // Create a ReplicaSet Object to match the Metadata
    std::shared_ptr<ReplicaSet> rs(new ReplicaSet("name", topo, shared_from_this()));
    // Get and set the Metadata data
    rs->set_id(rs_id);
    rs->set_name(rs_name);
    return rs;
  }
  throw Exception::metadata_error("Unknown replicaset " + std::to_string(rs_id));
}

std::shared_ptr<Cluster> MetadataStorage::get_cluster_from_query(const std::string &query) {
  std::shared_ptr<Cluster> cluster;

  try {
    auto result = execute_sql(query);
    auto row = result->fetch_one();

    if (row) {
      shcore::Argument_list args;

      cluster.reset(new Cluster(row->get_value(1).as_string(), shared_from_this()));

      cluster->set_id(row->get_value(0).as_int());
      cluster->set_description(row->get_value(3).as_string());
      cluster->set_options(row->get_value(4).as_string());
      cluster->set_attributes(row->get_value(5).as_string());

      auto rsetid_val = row->get_value(2);
      if (rsetid_val)
        cluster->set_default_replicaset(get_replicaset(rsetid_val.as_int()));
    }
  } catch (shcore::Exception &e) {
    std::string error = e.what();

    if (error == "Table 'mysql_innodb_cluster_metadata.clusters' doesn't exist") {
      log_debug("Metadata Schema does not exist.");
      throw Exception::metadata_error("Metadata Schema does not exist.");
    } else {
      throw;
    }
  }

  return cluster;
}

std::shared_ptr<Cluster> MetadataStorage::get_cluster_matching(const std::string &condition, const std::string &value) {
  shcore::sqlstring query;
  std::string raw_query;

  raw_query = "SELECT cluster_id, cluster_name, default_replicaset, description, options, attributes " \
              "FROM mysql_innodb_cluster_metadata.clusters " \
              "WHERE " + condition + " = ?";

  query = shcore::sqlstring(raw_query.c_str(), 0);
  query << value;
  query.done();

  return get_cluster_from_query(query);
}

std::shared_ptr<Cluster> MetadataStorage::get_cluster_matching(const std::string &condition, bool value) {
  std::string query;
  std::string str_value = value ? "true" : "false";

  query = "SELECT cluster_id, cluster_name, default_replicaset, description, options, attributes " \
          "FROM mysql_innodb_cluster_metadata.clusters " \
          "WHERE " + condition + " = " + str_value;

  return get_cluster_from_query(query);
}

std::shared_ptr<Cluster> MetadataStorage::get_default_cluster() {
  return get_cluster_matching("attributes->'$.default'", true);
}

std::shared_ptr<Cluster> MetadataStorage::get_cluster(const std::string &cluster_name) {
  std::shared_ptr<Cluster> cluster = get_cluster_matching("cluster_name", cluster_name);

  if (!cluster)
    throw Exception::logic_error("The cluster with the name '" + cluster_name + "' does not exist.");

  return cluster;
}

bool MetadataStorage::has_default_cluster() {
  bool ret_val = false;

  if (metadata_schema_exists()) {
    auto result = execute_sql("SELECT cluster_id from mysql_innodb_cluster_metadata.clusters WHERE attributes->\"$.default\" = true");

    auto row = result->fetch_one();
    if (row)
      ret_val = true;
  }
  return ret_val;
}

bool MetadataStorage::is_replicaset_empty(uint64_t rs_id) {
  shcore::sqlstring query;

  query = shcore::sqlstring("SELECT COUNT(*) as count FROM mysql_innodb_cluster_metadata.instances WHERE replicaset_id = ?", 0);
  query << rs_id;
  query.done();

  auto result = execute_sql(query);

  auto row = result->fetch_one();
  uint64_t count = 0;
  if (row) {
    count = row->get_value(0).as_int();
  }

  return count == 0;
}

bool MetadataStorage::is_instance_on_replicaset(uint64_t rs_id, const std::string &address) {
  shcore::sqlstring query;

  query = shcore::sqlstring("SELECT COUNT(*) as count FROM mysql_innodb_cluster_metadata.instances WHERE replicaset_id = ? AND addresses->\"$.mysqlClassic\" = ?", 0);
  query << rs_id;
  query << address;
  query.done();

  auto result = execute_sql(query);

  auto row = result->fetch_one();
  uint64_t count = 0;
  if (row) {
    count = row->get_value(0).as_int();
  }
  return count == 1;
}

std::string MetadataStorage::get_seed_instance(uint64_t rs_id) {
  std::string seed_address, query;

  if (!metadata_schema_exists())
    throw Exception::metadata_error("Metadata Schema does not exist.");

  // Get the Cluster instanceAdminUser

  //query = "SELECT JSON_UNQUOTE(addresses->\"$.mysqlClassic\")  as address FROM mysql_innodb_cluster_metadata.instances WHERE replicaset_id = '" + std::to_string(rs_id) + "' AND role = 'HA'";
  query = "SELECT JSON_UNQUOTE(i.addresses->\"$.mysqlClassic\") as address "
          " FROM performance_schema.replication_group_members g"
          " JOIN mysql_innodb_cluster_metadata.instances i ON g.member_id = i.mysql_server_uuid"
          " WHERE g.member_state = 'ONLINE'";

  auto result = execute_sql(query);

  auto row = result->fetch_one();
  if (row) {
    seed_address = row->get_value_as_string(0);
  }
  return seed_address;
}

std::shared_ptr<shcore::Value::Array_type> MetadataStorage::get_replicaset_instances(uint64_t rs_id) {
  shcore::sqlstring query;

  query = shcore::sqlstring("select mysql_server_uuid, instance_name, role,"
                            " JSON_UNQUOTE(JSON_EXTRACT(addresses, \"$.mysqlClassic\")) as host"
                            " from mysql_innodb_cluster_metadata.instances"
                            " where replicaset_id = ?", 0);
  query << rs_id;
  query.done();

  auto result = execute_sql(query);
  auto raw_instances = result->call("fetchAll", shcore::Argument_list());
  auto instances = raw_instances.as_array();

  return instances;
}

std::shared_ptr<shcore::Value::Array_type> MetadataStorage::get_replicaset_online_instances(uint64_t rs_id) {
  shcore::sqlstring query;

  query = shcore::sqlstring("SELECT mysql_server_uuid, instance_name, role,"
                            " JSON_UNQUOTE(JSON_EXTRACT(addresses, \"$.mysqlClassic\")) as host"
                            " FROM performance_schema.replication_group_members g"
                            " JOIN mysql_innodb_cluster_metadata.instances i ON g.member_id = i.mysql_server_uuid"
                            " WHERE g.member_state = 'ONLINE'"
                            " AND replicaset_id = ?", 0);
  query << rs_id;
  query.done();

  auto result = execute_sql(query);
  auto raw_instances = result->call("fetchAll", shcore::Argument_list());
  auto instances = raw_instances.as_array();

  return instances;
}

static std::string generate_password(int password_lenght) {
  std::random_device rd;
  std::string pwd;
  static const char *alphabet = "1234567890abcdefghijklmnopqrstuvwxyzABCDEFGHIJKLMNOPQRSTUVWXYZ~@#%$^&*()-_=+]}[{|;:.>,</?";
  std::uniform_int_distribution<int> dist(0, strlen(alphabet) - 1);

  for (int i = 0; i < password_lenght; i++)
    pwd += alphabet[dist(rd)];

  return pwd;
}

// generate a replication user account + password for an instance
// This account will be replicated to all instances in the replicaset, so that
// the newly joining instance can connect to any of them for recovery.
void MetadataStorage::create_repl_account(std::string &username,
                                          std::string &password) {
  password = generate_password(PASSWORD_LENGTH);

  MySQL_timer timer;
  std::string tstamp = std::to_string(timer.get_time());
  std::string base_user = "mysql_innodb_cluster_rplusr";
  username = base_user.substr(0, 32 - tstamp.size()) + tstamp;

  // TODO: Replication accounts should be created with grants for the joining instance only
  // However, we don't have a reliable way of getting the external IP and/or fully qualified domain name
  username.append("@'%'");

  Transaction tx(shared_from_this());

  execute_sql("DROP USER IF EXISTS " + username);
  std::string query = "CREATE USER IF NOT EXISTS " + username + " IDENTIFIED BY '" + password + "'";
  std::string query_log = "CREATE USER IF NOT EXISTS " + username + " IDENTIFIED BY '" + std::string(password.length(), '*') + "'";
  execute_sql(query, false, query_log);
  execute_sql("GRANT REPLICATION SLAVE ON *.* to " + username);

  tx.commit();
}<|MERGE_RESOLUTION|>--- conflicted
+++ resolved
@@ -39,7 +39,7 @@
 using namespace mysqlsh::dba;
 using namespace shcore;
 
-MetadataStorage::MetadataStorage(std::shared_ptr<mysqlsh::ShellDevelopmentSession> session) :
+MetadataStorage::MetadataStorage(std::shared_ptr<mysqlsh::ShellBaseSession> session) :
   _session(session) {}
 
 MetadataStorage::~MetadataStorage() {}
@@ -58,11 +58,7 @@
   int retry_count = kMaxReadOnlyRetries;
   while (retry_count > 0) {
     try {
-<<<<<<< HEAD
-      ret_val = session->raw_execute_sql(sql);
-=======
-      ret_val = _session->execute_sql(sql, shcore::Argument_list());
->>>>>>> c804b511
+      ret_val = _session->raw_execute_sql(sql);
 
       // If reached here it means there were no errors
       retry_count = 0;
@@ -89,7 +85,7 @@
   return std::dynamic_pointer_cast<mysql::ClassicResult>(ret_val);
 }
 
-void MetadataStorage::set_session(std::shared_ptr<mysqlsh::ShellDevelopmentSession> session){
+void MetadataStorage::set_session(std::shared_ptr<mysqlsh::ShellBaseSession> session){
   _session = session;
 };
 
