--- conflicted
+++ resolved
@@ -245,14 +245,7 @@
   bool contains_instance_with_address(const std::string &host_port) const;
 
   mysqlsh::dba::Instance *acquire_primary(
-<<<<<<< HEAD
-      bool primary_required = true) override;
-=======
-      bool primary_required = true,
-      mysqlshdk::mysql::Lock_mode mode = mysqlshdk::mysql::Lock_mode::NONE,
-      const std::string &skip_lock_uuid = "",
-      bool check_primary_status = false) override;
->>>>>>> 9a8759de
+      bool primary_required = true, bool check_primary_status = false) override;
 
   Cluster_metadata get_metadata() const;
 
