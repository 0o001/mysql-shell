--- conflicted
+++ resolved
@@ -382,19 +382,11 @@
   return execute_mysqlprovision("sandbox", args, passwords, errors, _verbose);
 }
 
-<<<<<<< HEAD
 int ProvisioningInterface::create_sandbox(
     int port, int portx, const std::string &sandbox_dir,
     const std::string &password, const shcore::Value &mycnf_options,
-    bool ignore_ssl_error, shcore::Value::Array_type_ref &errors) {
-=======
-int ProvisioningInterface::create_sandbox(int port, int portx, const std::string &sandbox_dir,
-                                          const std::string &password,
-                                          const shcore::Value &mycnf_options,
-                                          bool start,
-                                          bool ignore_ssl_error,
-                                          shcore::Value::Array_type_ref &errors) {
->>>>>>> 39b70124
+    bool start, bool ignore_ssl_error, shcore::Value::Array_type_ref &errors) {
+
   std::vector<std::string> extra_args;
   if (mycnf_options) {
     for (auto s : *mycnf_options.as_array()) {
