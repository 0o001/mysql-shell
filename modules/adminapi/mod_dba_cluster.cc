/*
 * Copyright (c) 2016, Oracle and/or its affiliates. All rights reserved.
 *
 * This program is free software; you can redistribute it and/or
 * modify it under the terms of the GNU General Public License as
 * published by the Free Software Foundation; version 2 of the
 * License.
 *
 * This program is distributed in the hope that it will be useful,
 * but WITHOUT ANY WARRANTY; without even the implied warranty of
 * MERCHANTABILITY or FITNESS FOR A PARTICULAR PURPOSE. See the
 * GNU General Public License for more details.
 *
 * You should have received a copy of the GNU General Public License
 * along with this program; if not, write to the Free Software
 * Foundation, Inc., 51 Franklin St, Fifth Floor, Boston, MA
 * 02110-1301  USA
 */

#include "mod_dba_cluster.h"

#include "common/uuid/include/uuid_gen.h"
#include <sstream>
#include <iostream>
#include <iomanip>

#include "my_aes.h"

#include "mod_dba_replicaset.h"
#include "mod_dba_metadata_storage.h"
#include "../mysqlxtest_utils.h"
#include "utils/utils_general.h"
#include "utils/utils_help.h"

using namespace std::placeholders;
using namespace mysh;
using namespace mysh::dba;
using namespace shcore;

// Documentation of the Cluster Class
<<<<<<< HEAD
REGISTER_HELP(CLUSTER_BRIEF, "Represents an instance of MySQL InnoDB Cluster.");
=======
REGISTER_HELP(CLUSTER_BRIEF, "Represents an instance of MySQL InnoDB Cluster");
>>>>>>> 629d1b7f
REGISTER_HELP(CLUSTER_DETAIL, "The cluster object is the entrance point to manage the MySQL InnoDB Cluster system.");
REGISTER_HELP(CLUSTER_DETAIL1, "A cluster is a set of MySQLd Instances which holds the user's data.");
REGISTER_HELP(CLUSTER_DETAIL2, "It provides high-availability and scalability for the user's data.");

<<<<<<< HEAD
REGISTER_HELP(CLUSTER_CLOSING, "For more help on a specific function use: cluster.help('<functionName>'");
=======
REGISTER_HELP(CLUSTER_CLOSING, "For more help on a specific function use cluster.help('<functionName>'");
>>>>>>> 629d1b7f
REGISTER_HELP(CLUSTER_CLOSING1, "e.g. cluster.help('addInstance')");

REGISTER_HELP(CLUSTER_NAME_BRIEF, "Cluster name.");
REGISTER_HELP(CLUSTER_ADMINTYPE_BRIEF, "Cluster Administration type.");

Cluster::Cluster(const std::string &name, std::shared_ptr<MetadataStorage> metadata_storage) :
_name(name), _json_mode(JSON_STANDARD_OUTPUT),
_metadata_storage(metadata_storage) {
  init();
}

Cluster::~Cluster() {}

std::string &Cluster::append_descr(std::string &s_out, int UNUSED(indent), int UNUSED(quote_strings)) const {
  s_out.append("<" + class_name() + ":" + _name + ">");
  return s_out;
}

bool Cluster::operator == (const Object_bridge &other) const {
  return class_name() == other.class_name() && this == &other;
}

void Cluster::init() {
  add_property("name", "getName");
  add_property("adminType", "getAdminType");
  add_method("addInstance", std::bind(&Cluster::add_instance, this, _1), "data");
  add_method("rejoinInstance", std::bind(&Cluster::rejoin_instance, this, _1), "data");
  add_method("removeInstance", std::bind(&Cluster::remove_instance, this, _1), "data");
  add_method("describe", std::bind(&Cluster::describe, this, _1), NULL);
  add_method("status", std::bind(&Cluster::status, this, _1), NULL);
  add_varargs_method("dissolve", std::bind(&Cluster::dissolve, this, _1));
}

// Documentation of the getName function
REGISTER_HELP(CLUSTER_GETNAME_BRIEF, "Retrieves the name of the cluster.");
REGISTER_HELP(CLUSTER_GETNAME_RETURN, "@return The name of the cluster.");

/**
* $(CLUSTER_GETNAME_BRIEF)
*
* $(CLUSTER_GETNAME_RETURN)
*
*/
#if DOXYGEN_JS
<<<<<<< HEAD
String Cluster::getName() {}
#elif DOXYGEN_PY
str Cluster::get_name() {}
=======
String Cluster::getName(){}
#elif DOXYGEN_PY
str Cluster::get_name(){}
>>>>>>> 629d1b7f
#endif

shcore::Value Cluster::get_member(const std::string &prop) const {
  shcore::Value ret_val;
  if (prop == "name")
    ret_val = shcore::Value(_name);
  else if (prop == "adminType")
    ret_val = (*_options)[OPT_ADMIN_TYPE];
  else
    ret_val = shcore::Cpp_object_bridge::get_member(prop);

  return ret_val;
}

// Documentation of the getAdminType function
REGISTER_HELP(CLUSTER_GETADMINTYPE_BRIEF, "Retrieves the Administration type of the cluster.");
REGISTER_HELP(CLUSTER_GETADMINTYPE_RETURN, "@return The Administration type of the cluster.");

/**
* $(CLUSTER_GETADMINTYPE_BRIEF)
*
* $(CLUSTER_GETADMINTYPE_RETURN)
*
*/
#if DOXYGEN_JS
String Cluster::getAdminType() {}
#elif DOXYGEN_PY
str Cluster::get_admin_type() {}
#endif

#if 0
#if DOXYGEN_CPP
/**
 * Use this function to add a Seed Instance to the Cluster object
 * \param args : A list of values to be used to add a Seed Instance to the Cluster.
 *
 * This function creates the Default ReplicaSet implicitly and adds the Instance to it
 * This function returns an empty Value.
 */
#else
/**
* Adds a Seed Instance to the Cluster
* \param conn The Connection String or URI of the Instance to be added
*/
#if DOXYGEN_JS
Undefined addSeedInstance(String conn, String root_password, String topology_type) {}
#elif DOXYGEN_PY
None add_seed_instance(str conn, str root_password, str topology_type) {}
#endif
/**
* Adds a Seed Instance to the Cluster
* \param doc The Document representing the Instance to be added
*/
#if DOXYGEN_JS
Undefined addSeedInstance(Document doc) {}
#elif DOXYGEN_PY
None add_seed_instance(Document doc) {}
#endif
#endif
#endif

shcore::Value Cluster::add_seed_instance(const shcore::Argument_list &args_) {
  shcore::Value ret_val;
  shcore::Argument_list args(args_);

  //args.ensure_count(1, 3, (class_name() + ".addSeedInstance").c_str());

  //try
  //{
  MetadataStorage::Transaction tx(_metadata_storage);
  std::string default_replication_user = "rpl_user"; // Default for V1.0 is rpl_user
  std::shared_ptr<ReplicaSet> default_rs = get_default_replicaset();

  // Check if we have a Default ReplicaSet, if so it means we already added the Seed Instance
  if (default_rs != NULL) {
    uint64_t rs_id = default_rs->get_id();
    if (!_metadata_storage->is_replicaset_empty(rs_id))
      throw shcore::Exception::logic_error("Default ReplicaSet already initialized. Please use: addInstance() to add more Instances to the ReplicaSet.");
  } else {
    std::string topology_type = ReplicaSet::kTopologyPrimaryMaster;
    if (args.size() == 3) {
      topology_type = args[2].as_string();
      args.pop_back();
    }
    // Create the Default ReplicaSet and assign it to the Cluster's default_replica_set var
    _default_replica_set.reset(new ReplicaSet("default", topology_type,
                                              _metadata_storage));
    _default_replica_set->set_cluster(shared_from_this());

    // If we reached here without errors we can update the Metadata

    // Update the Cluster table with the Default ReplicaSet on the Metadata
    _metadata_storage->insert_replica_set(_default_replica_set, true);
  }
  // Add the Instance to the Default ReplicaSet
  ret_val = _default_replica_set->add_instance(args);
  tx.commit();
  //}
  //CATCH_AND_TRANSLATE_FUNCTION_EXCEPTION(get_function_name("addSeedInstance"));

  return ret_val;
}

REGISTER_HELP(CLUSTER_ADDINSTANCE_BRIEF, "Adds an Instance to the cluster.");
<<<<<<< HEAD
REGISTER_HELP(CLUSTER_ADDINSTANCE_PARAM, "@param instance An instance definition.");
REGISTER_HELP(CLUSTER_ADDINSTANCE_PARAM1, "@param password Optional string with the password for the connection.");
REGISTER_HELP(CLUSTER_ADDINSTANCE_DETAIL, "This function adds an Instance to the cluster. ");
REGISTER_HELP(CLUSTER_ADDINSTANCE_DETAIL1, "The Instance is added to the Default ReplicaSet of the cluster.");
REGISTER_HELP(CLUSTER_ADDINSTANCE_DETAIL2, "The instance definition can be any of:");
REGISTER_HELP(CLUSTER_ADDINSTANCE_DETAIL3, "@li URI string.");
REGISTER_HELP(CLUSTER_ADDINSTANCE_DETAIL4, "@li Connection data dictionary.");
REGISTER_HELP(CLUSTER_ADDINSTANCE_DETAIL5, "@li An Instance object.");
REGISTER_HELP(CLUSTER_ADDINSTANCE_DETAIL6, "The password may be contained on the instance parameter or can be "\
"specified on the password parameter. When both are specified the password parameter "\
"is used instead of the one in the instance data.");
=======
REGISTER_HELP(CLUSTER_ADDINSTANCE_PARAM, "@param connectionData The instance connection data.");
REGISTER_HELP(CLUSTER_ADDINSTANCE_PARAM1, "@param password Optional string with the password for the connection.");
REGISTER_HELP(CLUSTER_ADDINSTANCE_DETAIL, "This function adds an Instance to the cluster. ");
REGISTER_HELP(CLUSTER_ADDINSTANCE_DETAIL1, "The Instance is added to the Default ReplicaSet of the cluster.");
REGISTER_HELP(CLUSTER_ADDINSTANCE_DETAIL2, "The connectionData parameter can be any of:");
REGISTER_HELP(CLUSTER_ADDINSTANCE_DETAIL3, "@li URI string ");
REGISTER_HELP(CLUSTER_ADDINSTANCE_DETAIL4, "@li Connection data dictionary ");
REGISTER_HELP(CLUSTER_ADDINSTANCE_DETAIL5, "The password may be contained on the connectionData parameter or can be "\
"specified on the password parameter. When both are specified the parameter "\
"is used instead of the one in the connectionData");
>>>>>>> 629d1b7f

/**
* $(CLUSTER_ADDINSTANCE_BRIEF)
*
* $(CLUSTER_ADDINSTANCE_PARAM)
* $(CLUSTER_ADDINSTANCE_PARAM1)
*
* $(CLUSTER_ADDINSTANCE_DETAIL)
<<<<<<< HEAD
* 
* $(CLUSTER_ADDINSTANCE_DETAIL1)
* 
=======
* $(CLUSTER_ADDINSTANCE_DETAIL1)
>>>>>>> 629d1b7f
* $(CLUSTER_ADDINSTANCE_DETAIL2)
* $(CLUSTER_ADDINSTANCE_DETAIL3)
* $(CLUSTER_ADDINSTANCE_DETAIL4)
* $(CLUSTER_ADDINSTANCE_DETAIL5)
<<<<<<< HEAD
* 
* $(CLUSTER_ADDINSTANCE_DETAIL6)
*/
#if DOXYGEN_JS
Undefined Cluster::addInstance(InstanceDef instance, String password) {}
#elif DOXYGEN_PY
None Cluster::add_instance(InstanceDef instance, str password) {}
=======
*/
#if DOXYGEN_JS
Undefined Cluster::addInstance(Variant connectionData, String password) {}
#elif DOXYGEN_PY
None Cluster::add_instance(variant connectionData, str password) {}
>>>>>>> 629d1b7f
#endif
shcore::Value Cluster::add_instance(const shcore::Argument_list &args) {
  shcore::Value ret_val;

  args.ensure_count(1, 2, get_function_name("addInstance").c_str());

  // Check if we have a Default ReplicaSet
  if (!_default_replica_set)
    throw shcore::Exception::logic_error("ReplicaSet not initialized.");

  // Add the Instance to the Default ReplicaSet
  try {
    ret_val = _default_replica_set->add_instance(args);
  }
  CATCH_AND_TRANSLATE_FUNCTION_EXCEPTION(get_function_name("addInstance"));

  return ret_val;
}

REGISTER_HELP(CLUSTER_REJOININSTANCE_BRIEF, "Rejoins an Instance to the cluster.");
<<<<<<< HEAD
REGISTER_HELP(CLUSTER_REJOININSTANCE_PARAM, "@param instance An instance definition.");
REGISTER_HELP(CLUSTER_REJOININSTANCE_PARAM1, "@param password Optional string with the password for the connection.");
REGISTER_HELP(CLUSTER_REJOININSTANCE_DETAIL, "This function rejoins an Instance to the cluster. ");
REGISTER_HELP(CLUSTER_REJOININSTANCE_DETAIL2, "The connectionData parameter can be any of:");
REGISTER_HELP(CLUSTER_REJOININSTANCE_DETAIL3, "@li URI string.");
REGISTER_HELP(CLUSTER_REJOININSTANCE_DETAIL4, "@li Connection data dictionary.");
REGISTER_HELP(CLUSTER_REJOININSTANCE_DETAIL5, "The password may be contained on the connectionData parameter or can be "\
"specified on the password parameter. When both are specified the password parameter "\
"is used instead of the one in the instance data.");
=======
REGISTER_HELP(CLUSTER_REJOININSTANCE_PARAM, "@param connectionData The instance connection data.");
REGISTER_HELP(CLUSTER_REJOININSTANCE_PARAM1, "@param password Optional string with the password for the connection.");
REGISTER_HELP(CLUSTER_REJOININSTANCE_DETAIL, "This function rejoins an Instance to the cluster. ");
REGISTER_HELP(CLUSTER_REJOININSTANCE_DETAIL2, "The connectionData parameter can be any of:");
REGISTER_HELP(CLUSTER_REJOININSTANCE_DETAIL3, "@li URI string ");
REGISTER_HELP(CLUSTER_REJOININSTANCE_DETAIL4, "@li Connection data dictionary ");
REGISTER_HELP(CLUSTER_REJOININSTANCE_DETAIL5, "The password may be contained on the connectionData parameter or can be "\
"specified on the password parameter. When both are specified the parameter "\
"is used instead of the one in the connectionData");
>>>>>>> 629d1b7f

/**
* $(CLUSTER_REJOININSTANCE_BRIEF)
*
* $(CLUSTER_REJOININSTANCE_PARAM)
* $(CLUSTER_REJOININSTANCE_PARAM2)
*
* $(CLUSTER_REJOININSTANCE_DETAIL)
<<<<<<< HEAD
* 
* $(CLUSTER_REJOININSTANCE_DETAIL1)
* 
* $(CLUSTER_REJOININSTANCE_DETAIL2)
* $(CLUSTER_REJOININSTANCE_DETAIL3)
* $(CLUSTER_REJOININSTANCE_DETAIL4)
* 
* $(CLUSTER_REJOININSTANCE_DETAIL5)
*/
#if DOXYGEN_JS
Undefined Cluster::rejoinInstance(InstanceDef instance) {}
#elif DOXYGEN_PY
None Cluster::rejoin_instance(InstanceDef instance) {}
=======
* $(CLUSTER_REJOININSTANCE_DETAIL1)
* $(CLUSTER_REJOININSTANCE_DETAIL2)
* $(CLUSTER_REJOININSTANCE_DETAIL3)
* $(CLUSTER_REJOININSTANCE_DETAIL4)
* $(CLUSTER_REJOININSTANCE_DETAIL5)
*/
#if DOXYGEN_JS
Undefined Cluster::rejoinInstance(Variant connectionData) {}
#elif DOXYGEN_PY
None Cluster::rejoin_instance(variant connectionData) {}
>>>>>>> 629d1b7f
#endif

shcore::Value Cluster::rejoin_instance(const shcore::Argument_list &args) {
  shcore::Value ret_val;
  args.ensure_count(1, 2, get_function_name("rejoinInstance").c_str());
  // Check if we have a Default ReplicaSet
  if (!_default_replica_set)
    throw shcore::Exception::logic_error("ReplicaSet not initialized.");
  // rejoin the Instance to the Default ReplicaSet
  try {
    // if not, call mysqlprovision to join the instance to its own group
    ret_val = _default_replica_set->rejoin_instance(args);
  }
  CATCH_AND_TRANSLATE_FUNCTION_EXCEPTION(get_function_name("rejoinInstance"));

  return ret_val;
}

REGISTER_HELP(CLUSTER_REMOVEINSTANCE_BRIEF, "Removes an Instance from the cluster.");
<<<<<<< HEAD
REGISTER_HELP(CLUSTER_REMOVEINSTANCE_PARAM, "@param instance An instance definition.");
REGISTER_HELP(CLUSTER_REMOVEINSTANCE_DETAIL, "This function removes an Instance from the cluster.");
REGISTER_HELP(CLUSTER_REMOVEINSTANCE_DETAIL1, "The Instance is removed from the Default ReplicaSet of the cluster.");
REGISTER_HELP(CLUSTER_REMOVEINSTANCE_DETAIL2, "The instance parameter can be any of:");
REGISTER_HELP(CLUSTER_REMOVEINSTANCE_DETAIL3, "@li The name of the Instance to be removed.");
REGISTER_HELP(CLUSTER_REMOVEINSTANCE_DETAIL4, "@li Connection data Dictionary of the Instance to be removed.");
REGISTER_HELP(CLUSTER_REMOVEINSTANCE_DETAIL5, "@li An Instance object.");
=======
REGISTER_HELP(CLUSTER_REMOVEINSTANCE_PARAM, "@param identData The instance identification data.");
REGISTER_HELP(CLUSTER_REMOVEINSTANCE_DETAIL, "This function removes an Instance from the cluster. ");
REGISTER_HELP(CLUSTER_REMOVEINSTANCE_DETAIL1, "The Instance is removed from the Default ReplicaSet of the cluster.");
REGISTER_HELP(CLUSTER_REMOVEINSTANCE_DETAIL2, "The identData parameter can be any of:");
REGISTER_HELP(CLUSTER_REMOVEINSTANCE_DETAIL3, "@li The name of the Instance to be removed.");
REGISTER_HELP(CLUSTER_REMOVEINSTANCE_DETAIL4, "@li Connection data Dictionary of the Instance to be removed.");
>>>>>>> 629d1b7f

/**
* $(CLUSTER_REMOVEINSTANCE_BRIEF)
*
* $(CLUSTER_REMOVEINSTANCE_PARAM)
* $(CLUSTER_REMOVEINSTANCE_PARAMALT)
*
* $(CLUSTER_REMOVEINSTANCE_DETAIL)
<<<<<<< HEAD
* 
* $(CLUSTER_REMOVEINSTANCE_DETAIL1)
* 
* $(CLUSTER_REMOVEINSTANCE_DETAIL2)
* $(CLUSTER_REMOVEINSTANCE_DETAIL3)
* $(CLUSTER_REMOVEINSTANCE_DETAIL4)
* $(CLUSTER_REMOVEINSTANCE_DETAIL5)
*/
#if DOXYGEN_JS
Undefined Cluster::removeInstance(InstanceDef instance) {}
#elif DOXYGEN_PY
None Cluster::remove_instance(InstanceDef instance) {}
=======
* $(CLUSTER_REMOVEINSTANCE_DETAIL1)
* $(CLUSTER_REMOVEINSTANCE_DETAIL2)
* $(CLUSTER_REMOVEINSTANCE_DETAIL3)
* $(CLUSTER_REMOVEINSTANCE_DETAIL4)
*/
#if DOXYGEN_JS
Undefined Cluster::removeInstance(Variant identData) {}
#elif DOXYGEN_PY
None Cluster::remove_instance(variant identData) {}
>>>>>>> 629d1b7f
#endif

shcore::Value Cluster::remove_instance(const shcore::Argument_list &args) {
  args.ensure_count(1, get_function_name("removeInstance").c_str());

  // Remove the Instance from the Default ReplicaSet
  try {
    _default_replica_set->remove_instance(args);
  }
  CATCH_AND_TRANSLATE_FUNCTION_EXCEPTION(get_function_name("removeInstance"));

  return Value();
}

#if 0 // Hidden for now
/**
* Returns the ReplicaSet of the given name.
* \sa ReplicaSet
* \param name the name of the ReplicaSet to look for.
* \return the ReplicaSet object matching the name.
*
* Verifies if the requested Collection exist on the metadata schema, if exists, returns the corresponding ReplicaSet object.
*/
#if DOXYGEN_JS
ReplicaSet Cluster::getReplicaSet(String name) {}
#elif DOXYGEN_PY
ReplicaSet Cluster::get_replica_set(str name) {}
#endif
#endif
shcore::Value Cluster::get_replicaset(const shcore::Argument_list &args) {
  shcore::Value ret_val;

  if (args.size() == 0)
    ret_val = shcore::Value(std::dynamic_pointer_cast<shcore::Object_bridge>(_default_replica_set));

  else {
    args.ensure_count(1, get_function_name("getReplicaSet").c_str());
    std::string name = args.string_at(0);

    if (name == "default")
      ret_val = shcore::Value(std::dynamic_pointer_cast<shcore::Object_bridge>(_default_replica_set));

    else {
      /*
       * Retrieve the ReplicaSet from the ReplicaSets array
       */
      //if (found)

      //else
      //  throw shcore::Exception::runtime_error("The ReplicaSet " + _name + "." + name + " does not exist");
    }
  }

  return ret_val;
}

void Cluster::set_default_replicaset(std::shared_ptr<ReplicaSet> default_rs) {
  _default_replica_set = default_rs;

  if (_default_replica_set)
    _default_replica_set->set_cluster(shared_from_this());
};

void Cluster::append_json(shcore::JSON_dumper& dumper) const {
  if (_json_mode) {
    // Check if the Cluster exists (was dissolved previously)
    if (!_metadata_storage->cluster_exists(_name))
      throw Exception::argument_error("The cluster '" + _name + "' no longer exists.");

    dumper.start_object();
    dumper.append_string("clusterName", _name);

    if (!_default_replica_set)
      dumper.append_null("defaultReplicaSet");
    else {
      if (_json_mode == JSON_TOPOLOGY_OUTPUT)
        dumper.append_string("adminType", (*_options)[OPT_ADMIN_TYPE].as_string());

      _default_replica_set->set_json_mode(_json_mode);
      dumper.append_value("defaultReplicaSet", shcore::Value(std::dynamic_pointer_cast<shcore::Object_bridge>(_default_replica_set)));
      _default_replica_set->set_json_mode(JSON_STANDARD_OUTPUT);
    }

    dumper.end_object();
  } else
    Cpp_object_bridge::append_json(dumper);
}

REGISTER_HELP(CLUSTER_DESCRIBE_BRIEF, "Describe the structure of the cluster.");
REGISTER_HELP(CLUSTER_DESCRIBE_RETURN, "@return A formatted JSON describing the structure of the cluster.");
<<<<<<< HEAD
REGISTER_HELP(CLUSTER_DESCRIBE_DETAIL, "This function describes the structure of the cluster including all its information, ReplicaSets and Instances.");
=======
REGISTER_HELP(CLUSTER_DESCRIBE_DETAIL, "This function describes the structure of the cluster including all its information, ReplicaSets and Instances. ");
>>>>>>> 629d1b7f

/**
* $(CLUSTER_DESCRIBE_BRIEF)
*
* $(CLUSTER_DESCRIBE_RETURN)
*
* $(CLUSTER_DESCRIBE_DETAIL)
*/
#if DOXYGEN_JS
String Cluster::describe() {}
#elif DOXYGEN_PY
str Cluster::describe() {}
#endif

shcore::Value Cluster::describe(const shcore::Argument_list &args) {
  shcore::Value ret_val;
  _json_mode = JSON_TOPOLOGY_OUTPUT;
  shcore::Value myself = shcore::Value(std::dynamic_pointer_cast<shcore::Object_bridge>(shared_from_this()));
  ret_val = shcore::Value(myself.json(true));
  _json_mode = JSON_STANDARD_OUTPUT;

  return ret_val;
}

REGISTER_HELP(CLUSTER_STATUS_BRIEF, "Describe the status of the cluster.");
REGISTER_HELP(CLUSTER_STATUS_RETURN, "@return A formatted JSON describing the status of the cluster.");
<<<<<<< HEAD
REGISTER_HELP(CLUSTER_STATUS_DETAIL, "This function describes the status of the cluster including its ReplicaSets and Instances.");
=======
REGISTER_HELP(CLUSTER_STATUS_DETAIL, "This function describes the status of the cluster including its ReplicaSets and Instances. ");
>>>>>>> 629d1b7f

/**
* $(CLUSTER_STATUS_BRIEF)
*
* $(CLUSTER_STATUS_RETURN)
*
* $(CLUSTER_STATUS_DETAIL)
*/
#if DOXYGEN_JS
String Cluster::status() {}
#elif DOXYGEN_PY
str Cluster::status() {}
#endif

shcore::Value Cluster::status(const shcore::Argument_list &args) {
  shcore::Value ret_val;
  _json_mode = JSON_STATUS_OUTPUT;
  shcore::Value myself = shcore::Value(std::dynamic_pointer_cast<shcore::Object_bridge>(shared_from_this()));
  ret_val = shcore::Value(myself.json(true));
  _json_mode = JSON_STANDARD_OUTPUT;

  return ret_val;
}

REGISTER_HELP(CLUSTER_DISSOLVE_BRIEF, "Dissolves the cluster.");
REGISTER_HELP(CLUSTER_DISSOLVE_PARAM, "@param options Optional parameter to specify if it should deactivate replication and unregister the ReplicaSets from the cluster.");
<<<<<<< HEAD
REGISTER_HELP(CLUSTER_DISSOLVE_DETAIL, "This function disables replication on the ReplicaSets, unregisters them and the the cluster from the metadata.");
=======
REGISTER_HELP(CLUSTER_DISSOLVE_DETAIL, "This function disables replication on the ReplicaSets, unregisters them and the the cluster from the metadata. ");
>>>>>>> 629d1b7f
REGISTER_HELP(CLUSTER_DISSOLVE_DETAIL1, "It keeps all the user's data intact.");
REGISTER_HELP(CLUSTER_DISSOLVE_DETAIL2, "The following is the only option supported:");
REGISTER_HELP(CLUSTER_DISSOLVE_DETAIL3, "@li force: boolean, confirms that the dissolve operation must be executed.");

/**
* $(CLUSTER_DISSOLVE_BRIEF)
*
* $(CLUSTER_DISSOLVE_PARAM)
*
* $(CLUSTER_DISSOLVE_DETAIL)
* $(CLUSTER_DISSOLVE_DETAIL1)
*/
#if DOXYGEN_JS
<<<<<<< HEAD
Undefined Cluster::dissolve(Dictionary options) {}
#elif DOXYGEN_PY
None Cluster::dissolve(Dictionary options) {}
=======
Undefined Cluster::dissolve(Document options) {}
#elif DOXYGEN_PY
None Cluster::dissolve(Document options) {}
>>>>>>> 629d1b7f
#endif

shcore::Value Cluster::dissolve(const shcore::Argument_list &args) {
  args.ensure_count(0, 1, get_function_name("dissolve").c_str());

  try {
    shcore::Value::Map_type_ref options;

    bool force = false;
    if (args.size() == 1)
      options = args.map_at(0);

    if (options) {
      // Verification of invalid attributes on the instance creation options
      auto invalids = shcore::get_additional_keys(options, {"force", });
      if (invalids.size()) {
        std::string error = "The options contain the following invalid attributes: ";
        error += shcore::join_strings(invalids, ", ");
        throw shcore::Exception::argument_error(error);
      }

      if (options->has_key("force") && (*options)["force"].type != shcore::Bool)
        throw shcore::Exception::type_error("Invalid data type for 'force' field, should be a boolean");
      else
        force = options->get_bool("force");
    }

    MetadataStorage::Transaction tx(_metadata_storage);
    std::string cluster_name = get_name();

    // check if the Cluster is empty
    if (_metadata_storage->is_cluster_empty(get_id())) {
      _metadata_storage->drop_cluster(cluster_name);
      tx.commit();
    } else {
      if (force) {
        // TODO: we only have the Default ReplicaSet, but will have more in the future
        get_default_replicaset()->dissolve(args);
        _metadata_storage->drop_cluster(cluster_name);
        tx.commit();
      } else {
        throw Exception::logic_error("Cannot drop cluster: The cluster is not empty.");
      }
    }
  }
  CATCH_AND_TRANSLATE_FUNCTION_EXCEPTION(get_function_name("dissolve"))

  return Value();
}

<<<<<<< HEAD
=======
void Cluster::set_account_data(const std::string& account, const std::string& key, const std::string& value) {
  if (!_accounts)
    _accounts.reset(new shcore::Value::Map_type());

  if (!_accounts->has_key(account))
    (*_accounts)[account] = shcore::Value::new_map();

  auto account_data = (*_accounts)[account].as_map();
  (*account_data)[key] = shcore::Value(value);
}

std::string Cluster::get_account_data(const std::string& account, const std::string& key) {
  std::string ret_val;

  if (_accounts && _accounts->has_key(account)) {
    ret_val = _accounts->get_map(account)->get_string(key);
  }
  return ret_val;
}

std::string Cluster::get_accounts_data() {
  shcore::Value::Map_type_ref accounts = _accounts;

  /* Can't hide the key, because we need it when creating the accounts.
  // Hide the MASTER key
  auto account_data = (*accounts)["clusterAdmin"].as_map();
  account_data->erase("password");
  */

  std::string data(shcore::Value(accounts).json(false));

  std::string dest;
  size_t rounded_size = myaes::my_aes_get_size(static_cast<uint32_t>(data.length()),
                                               myaes::my_aes_256_ecb);
  if (data.length() < rounded_size)
    data.append(rounded_size - data.length(), ' ');
  dest.resize(rounded_size);

  if (myaes::my_aes_encrypt(reinterpret_cast<const unsigned char*>(data.data()),
                 static_cast<uint32_t>(data.length()),
                 reinterpret_cast<unsigned char*>(&dest[0]),
                 reinterpret_cast<const unsigned char*>(_master_key.data()),
                 static_cast<uint32_t>(_master_key.length()),
                 myaes::my_aes_256_ecb, NULL, false) < 0)
    throw shcore::Exception::runtime_error("Error encrypting account information");
  return dest;
}

// Set cluster account data as stored in metadata table
// The account data is expected to a JSON string, AES encrypted.
void Cluster::set_accounts_data(const std::string& encrypted_json) {
  std::string decrypted_data;
  decrypted_data.resize(encrypted_json.length());
  int len;
  if ((len = myaes::my_aes_decrypt(reinterpret_cast<const unsigned char*>(encrypted_json.data()),
                     static_cast<uint32_t>(encrypted_json.length()),
                     reinterpret_cast<unsigned char*>(&decrypted_data[0]),
                     reinterpret_cast<const unsigned char*>(_master_key.data()),
                     static_cast<uint32_t>(_master_key.length()),
                     myaes::my_aes_256_ecb, NULL, false)) < 0)
    throw shcore::Exception::runtime_error("Error decrypting account information");

  decrypted_data.resize(len);

  try {
    _accounts = shcore::Value::parse(decrypted_data).as_map();
  } catch (shcore::Exception &e) {
    if (e.is_parser()) {
      log_info("DBA: Error parsing account data for cluster '%s': %s",
              _name.c_str(), e.format().c_str());
      throw Exception::logic_error("Unable to decrypt account information");
    }
    throw;
  }
}

>>>>>>> 629d1b7f
void Cluster::set_option(const std::string& option, const shcore::Value& value) {
  if (!_options)
    _options.reset(new shcore::Value::Map_type());

  (*_options)[option] = value;
}

void Cluster::set_attribute(const std::string& attribute, const shcore::Value& value) {
  if (!_attributes)
    _attributes.reset(new shcore::Value::Map_type());

  (*_attributes)[attribute] = value;
}<|MERGE_RESOLUTION|>--- conflicted
+++ resolved
@@ -38,20 +38,12 @@
 using namespace shcore;
 
 // Documentation of the Cluster Class
-<<<<<<< HEAD
 REGISTER_HELP(CLUSTER_BRIEF, "Represents an instance of MySQL InnoDB Cluster.");
-=======
-REGISTER_HELP(CLUSTER_BRIEF, "Represents an instance of MySQL InnoDB Cluster");
->>>>>>> 629d1b7f
 REGISTER_HELP(CLUSTER_DETAIL, "The cluster object is the entrance point to manage the MySQL InnoDB Cluster system.");
 REGISTER_HELP(CLUSTER_DETAIL1, "A cluster is a set of MySQLd Instances which holds the user's data.");
 REGISTER_HELP(CLUSTER_DETAIL2, "It provides high-availability and scalability for the user's data.");
 
-<<<<<<< HEAD
-REGISTER_HELP(CLUSTER_CLOSING, "For more help on a specific function use: cluster.help('<functionName>'");
-=======
-REGISTER_HELP(CLUSTER_CLOSING, "For more help on a specific function use cluster.help('<functionName>'");
->>>>>>> 629d1b7f
+REGISTER_HELP(CLUSTER_CLOSING, "For more help on a specific function use: cluster.help('<functionName>')");
 REGISTER_HELP(CLUSTER_CLOSING1, "e.g. cluster.help('addInstance')");
 
 REGISTER_HELP(CLUSTER_NAME_BRIEF, "Cluster name.");
@@ -96,15 +88,9 @@
 *
 */
 #if DOXYGEN_JS
-<<<<<<< HEAD
 String Cluster::getName() {}
 #elif DOXYGEN_PY
 str Cluster::get_name() {}
-=======
-String Cluster::getName(){}
-#elif DOXYGEN_PY
-str Cluster::get_name(){}
->>>>>>> 629d1b7f
 #endif
 
 shcore::Value Cluster::get_member(const std::string &prop) const {
@@ -209,7 +195,6 @@
 }
 
 REGISTER_HELP(CLUSTER_ADDINSTANCE_BRIEF, "Adds an Instance to the cluster.");
-<<<<<<< HEAD
 REGISTER_HELP(CLUSTER_ADDINSTANCE_PARAM, "@param instance An instance definition.");
 REGISTER_HELP(CLUSTER_ADDINSTANCE_PARAM1, "@param password Optional string with the password for the connection.");
 REGISTER_HELP(CLUSTER_ADDINSTANCE_DETAIL, "This function adds an Instance to the cluster. ");
@@ -221,18 +206,6 @@
 REGISTER_HELP(CLUSTER_ADDINSTANCE_DETAIL6, "The password may be contained on the instance parameter or can be "\
 "specified on the password parameter. When both are specified the password parameter "\
 "is used instead of the one in the instance data.");
-=======
-REGISTER_HELP(CLUSTER_ADDINSTANCE_PARAM, "@param connectionData The instance connection data.");
-REGISTER_HELP(CLUSTER_ADDINSTANCE_PARAM1, "@param password Optional string with the password for the connection.");
-REGISTER_HELP(CLUSTER_ADDINSTANCE_DETAIL, "This function adds an Instance to the cluster. ");
-REGISTER_HELP(CLUSTER_ADDINSTANCE_DETAIL1, "The Instance is added to the Default ReplicaSet of the cluster.");
-REGISTER_HELP(CLUSTER_ADDINSTANCE_DETAIL2, "The connectionData parameter can be any of:");
-REGISTER_HELP(CLUSTER_ADDINSTANCE_DETAIL3, "@li URI string ");
-REGISTER_HELP(CLUSTER_ADDINSTANCE_DETAIL4, "@li Connection data dictionary ");
-REGISTER_HELP(CLUSTER_ADDINSTANCE_DETAIL5, "The password may be contained on the connectionData parameter or can be "\
-"specified on the password parameter. When both are specified the parameter "\
-"is used instead of the one in the connectionData");
->>>>>>> 629d1b7f
 
 /**
 * $(CLUSTER_ADDINSTANCE_BRIEF)
@@ -241,18 +214,13 @@
 * $(CLUSTER_ADDINSTANCE_PARAM1)
 *
 * $(CLUSTER_ADDINSTANCE_DETAIL)
-<<<<<<< HEAD
 * 
 * $(CLUSTER_ADDINSTANCE_DETAIL1)
 * 
-=======
-* $(CLUSTER_ADDINSTANCE_DETAIL1)
->>>>>>> 629d1b7f
 * $(CLUSTER_ADDINSTANCE_DETAIL2)
 * $(CLUSTER_ADDINSTANCE_DETAIL3)
 * $(CLUSTER_ADDINSTANCE_DETAIL4)
 * $(CLUSTER_ADDINSTANCE_DETAIL5)
-<<<<<<< HEAD
 * 
 * $(CLUSTER_ADDINSTANCE_DETAIL6)
 */
@@ -260,13 +228,6 @@
 Undefined Cluster::addInstance(InstanceDef instance, String password) {}
 #elif DOXYGEN_PY
 None Cluster::add_instance(InstanceDef instance, str password) {}
-=======
-*/
-#if DOXYGEN_JS
-Undefined Cluster::addInstance(Variant connectionData, String password) {}
-#elif DOXYGEN_PY
-None Cluster::add_instance(variant connectionData, str password) {}
->>>>>>> 629d1b7f
 #endif
 shcore::Value Cluster::add_instance(const shcore::Argument_list &args) {
   shcore::Value ret_val;
@@ -287,7 +248,6 @@
 }
 
 REGISTER_HELP(CLUSTER_REJOININSTANCE_BRIEF, "Rejoins an Instance to the cluster.");
-<<<<<<< HEAD
 REGISTER_HELP(CLUSTER_REJOININSTANCE_PARAM, "@param instance An instance definition.");
 REGISTER_HELP(CLUSTER_REJOININSTANCE_PARAM1, "@param password Optional string with the password for the connection.");
 REGISTER_HELP(CLUSTER_REJOININSTANCE_DETAIL, "This function rejoins an Instance to the cluster. ");
@@ -297,17 +257,6 @@
 REGISTER_HELP(CLUSTER_REJOININSTANCE_DETAIL5, "The password may be contained on the connectionData parameter or can be "\
 "specified on the password parameter. When both are specified the password parameter "\
 "is used instead of the one in the instance data.");
-=======
-REGISTER_HELP(CLUSTER_REJOININSTANCE_PARAM, "@param connectionData The instance connection data.");
-REGISTER_HELP(CLUSTER_REJOININSTANCE_PARAM1, "@param password Optional string with the password for the connection.");
-REGISTER_HELP(CLUSTER_REJOININSTANCE_DETAIL, "This function rejoins an Instance to the cluster. ");
-REGISTER_HELP(CLUSTER_REJOININSTANCE_DETAIL2, "The connectionData parameter can be any of:");
-REGISTER_HELP(CLUSTER_REJOININSTANCE_DETAIL3, "@li URI string ");
-REGISTER_HELP(CLUSTER_REJOININSTANCE_DETAIL4, "@li Connection data dictionary ");
-REGISTER_HELP(CLUSTER_REJOININSTANCE_DETAIL5, "The password may be contained on the connectionData parameter or can be "\
-"specified on the password parameter. When both are specified the parameter "\
-"is used instead of the one in the connectionData");
->>>>>>> 629d1b7f
 
 /**
 * $(CLUSTER_REJOININSTANCE_BRIEF)
@@ -316,7 +265,6 @@
 * $(CLUSTER_REJOININSTANCE_PARAM2)
 *
 * $(CLUSTER_REJOININSTANCE_DETAIL)
-<<<<<<< HEAD
 * 
 * $(CLUSTER_REJOININSTANCE_DETAIL1)
 * 
@@ -330,18 +278,6 @@
 Undefined Cluster::rejoinInstance(InstanceDef instance) {}
 #elif DOXYGEN_PY
 None Cluster::rejoin_instance(InstanceDef instance) {}
-=======
-* $(CLUSTER_REJOININSTANCE_DETAIL1)
-* $(CLUSTER_REJOININSTANCE_DETAIL2)
-* $(CLUSTER_REJOININSTANCE_DETAIL3)
-* $(CLUSTER_REJOININSTANCE_DETAIL4)
-* $(CLUSTER_REJOININSTANCE_DETAIL5)
-*/
-#if DOXYGEN_JS
-Undefined Cluster::rejoinInstance(Variant connectionData) {}
-#elif DOXYGEN_PY
-None Cluster::rejoin_instance(variant connectionData) {}
->>>>>>> 629d1b7f
 #endif
 
 shcore::Value Cluster::rejoin_instance(const shcore::Argument_list &args) {
@@ -361,7 +297,6 @@
 }
 
 REGISTER_HELP(CLUSTER_REMOVEINSTANCE_BRIEF, "Removes an Instance from the cluster.");
-<<<<<<< HEAD
 REGISTER_HELP(CLUSTER_REMOVEINSTANCE_PARAM, "@param instance An instance definition.");
 REGISTER_HELP(CLUSTER_REMOVEINSTANCE_DETAIL, "This function removes an Instance from the cluster.");
 REGISTER_HELP(CLUSTER_REMOVEINSTANCE_DETAIL1, "The Instance is removed from the Default ReplicaSet of the cluster.");
@@ -369,14 +304,6 @@
 REGISTER_HELP(CLUSTER_REMOVEINSTANCE_DETAIL3, "@li The name of the Instance to be removed.");
 REGISTER_HELP(CLUSTER_REMOVEINSTANCE_DETAIL4, "@li Connection data Dictionary of the Instance to be removed.");
 REGISTER_HELP(CLUSTER_REMOVEINSTANCE_DETAIL5, "@li An Instance object.");
-=======
-REGISTER_HELP(CLUSTER_REMOVEINSTANCE_PARAM, "@param identData The instance identification data.");
-REGISTER_HELP(CLUSTER_REMOVEINSTANCE_DETAIL, "This function removes an Instance from the cluster. ");
-REGISTER_HELP(CLUSTER_REMOVEINSTANCE_DETAIL1, "The Instance is removed from the Default ReplicaSet of the cluster.");
-REGISTER_HELP(CLUSTER_REMOVEINSTANCE_DETAIL2, "The identData parameter can be any of:");
-REGISTER_HELP(CLUSTER_REMOVEINSTANCE_DETAIL3, "@li The name of the Instance to be removed.");
-REGISTER_HELP(CLUSTER_REMOVEINSTANCE_DETAIL4, "@li Connection data Dictionary of the Instance to be removed.");
->>>>>>> 629d1b7f
 
 /**
 * $(CLUSTER_REMOVEINSTANCE_BRIEF)
@@ -385,7 +312,6 @@
 * $(CLUSTER_REMOVEINSTANCE_PARAMALT)
 *
 * $(CLUSTER_REMOVEINSTANCE_DETAIL)
-<<<<<<< HEAD
 * 
 * $(CLUSTER_REMOVEINSTANCE_DETAIL1)
 * 
@@ -398,17 +324,6 @@
 Undefined Cluster::removeInstance(InstanceDef instance) {}
 #elif DOXYGEN_PY
 None Cluster::remove_instance(InstanceDef instance) {}
-=======
-* $(CLUSTER_REMOVEINSTANCE_DETAIL1)
-* $(CLUSTER_REMOVEINSTANCE_DETAIL2)
-* $(CLUSTER_REMOVEINSTANCE_DETAIL3)
-* $(CLUSTER_REMOVEINSTANCE_DETAIL4)
-*/
-#if DOXYGEN_JS
-Undefined Cluster::removeInstance(Variant identData) {}
-#elif DOXYGEN_PY
-None Cluster::remove_instance(variant identData) {}
->>>>>>> 629d1b7f
 #endif
 
 shcore::Value Cluster::remove_instance(const shcore::Argument_list &args) {
@@ -499,11 +414,7 @@
 
 REGISTER_HELP(CLUSTER_DESCRIBE_BRIEF, "Describe the structure of the cluster.");
 REGISTER_HELP(CLUSTER_DESCRIBE_RETURN, "@return A formatted JSON describing the structure of the cluster.");
-<<<<<<< HEAD
 REGISTER_HELP(CLUSTER_DESCRIBE_DETAIL, "This function describes the structure of the cluster including all its information, ReplicaSets and Instances.");
-=======
-REGISTER_HELP(CLUSTER_DESCRIBE_DETAIL, "This function describes the structure of the cluster including all its information, ReplicaSets and Instances. ");
->>>>>>> 629d1b7f
 
 /**
 * $(CLUSTER_DESCRIBE_BRIEF)
@@ -530,11 +441,7 @@
 
 REGISTER_HELP(CLUSTER_STATUS_BRIEF, "Describe the status of the cluster.");
 REGISTER_HELP(CLUSTER_STATUS_RETURN, "@return A formatted JSON describing the status of the cluster.");
-<<<<<<< HEAD
 REGISTER_HELP(CLUSTER_STATUS_DETAIL, "This function describes the status of the cluster including its ReplicaSets and Instances.");
-=======
-REGISTER_HELP(CLUSTER_STATUS_DETAIL, "This function describes the status of the cluster including its ReplicaSets and Instances. ");
->>>>>>> 629d1b7f
 
 /**
 * $(CLUSTER_STATUS_BRIEF)
@@ -561,11 +468,7 @@
 
 REGISTER_HELP(CLUSTER_DISSOLVE_BRIEF, "Dissolves the cluster.");
 REGISTER_HELP(CLUSTER_DISSOLVE_PARAM, "@param options Optional parameter to specify if it should deactivate replication and unregister the ReplicaSets from the cluster.");
-<<<<<<< HEAD
 REGISTER_HELP(CLUSTER_DISSOLVE_DETAIL, "This function disables replication on the ReplicaSets, unregisters them and the the cluster from the metadata.");
-=======
-REGISTER_HELP(CLUSTER_DISSOLVE_DETAIL, "This function disables replication on the ReplicaSets, unregisters them and the the cluster from the metadata. ");
->>>>>>> 629d1b7f
 REGISTER_HELP(CLUSTER_DISSOLVE_DETAIL1, "It keeps all the user's data intact.");
 REGISTER_HELP(CLUSTER_DISSOLVE_DETAIL2, "The following is the only option supported:");
 REGISTER_HELP(CLUSTER_DISSOLVE_DETAIL3, "@li force: boolean, confirms that the dissolve operation must be executed.");
@@ -579,15 +482,9 @@
 * $(CLUSTER_DISSOLVE_DETAIL1)
 */
 #if DOXYGEN_JS
-<<<<<<< HEAD
 Undefined Cluster::dissolve(Dictionary options) {}
 #elif DOXYGEN_PY
 None Cluster::dissolve(Dictionary options) {}
-=======
-Undefined Cluster::dissolve(Document options) {}
-#elif DOXYGEN_PY
-None Cluster::dissolve(Document options) {}
->>>>>>> 629d1b7f
 #endif
 
 shcore::Value Cluster::dissolve(const shcore::Argument_list &args) {
@@ -638,85 +535,6 @@
   return Value();
 }
 
-<<<<<<< HEAD
-=======
-void Cluster::set_account_data(const std::string& account, const std::string& key, const std::string& value) {
-  if (!_accounts)
-    _accounts.reset(new shcore::Value::Map_type());
-
-  if (!_accounts->has_key(account))
-    (*_accounts)[account] = shcore::Value::new_map();
-
-  auto account_data = (*_accounts)[account].as_map();
-  (*account_data)[key] = shcore::Value(value);
-}
-
-std::string Cluster::get_account_data(const std::string& account, const std::string& key) {
-  std::string ret_val;
-
-  if (_accounts && _accounts->has_key(account)) {
-    ret_val = _accounts->get_map(account)->get_string(key);
-  }
-  return ret_val;
-}
-
-std::string Cluster::get_accounts_data() {
-  shcore::Value::Map_type_ref accounts = _accounts;
-
-  /* Can't hide the key, because we need it when creating the accounts.
-  // Hide the MASTER key
-  auto account_data = (*accounts)["clusterAdmin"].as_map();
-  account_data->erase("password");
-  */
-
-  std::string data(shcore::Value(accounts).json(false));
-
-  std::string dest;
-  size_t rounded_size = myaes::my_aes_get_size(static_cast<uint32_t>(data.length()),
-                                               myaes::my_aes_256_ecb);
-  if (data.length() < rounded_size)
-    data.append(rounded_size - data.length(), ' ');
-  dest.resize(rounded_size);
-
-  if (myaes::my_aes_encrypt(reinterpret_cast<const unsigned char*>(data.data()),
-                 static_cast<uint32_t>(data.length()),
-                 reinterpret_cast<unsigned char*>(&dest[0]),
-                 reinterpret_cast<const unsigned char*>(_master_key.data()),
-                 static_cast<uint32_t>(_master_key.length()),
-                 myaes::my_aes_256_ecb, NULL, false) < 0)
-    throw shcore::Exception::runtime_error("Error encrypting account information");
-  return dest;
-}
-
-// Set cluster account data as stored in metadata table
-// The account data is expected to a JSON string, AES encrypted.
-void Cluster::set_accounts_data(const std::string& encrypted_json) {
-  std::string decrypted_data;
-  decrypted_data.resize(encrypted_json.length());
-  int len;
-  if ((len = myaes::my_aes_decrypt(reinterpret_cast<const unsigned char*>(encrypted_json.data()),
-                     static_cast<uint32_t>(encrypted_json.length()),
-                     reinterpret_cast<unsigned char*>(&decrypted_data[0]),
-                     reinterpret_cast<const unsigned char*>(_master_key.data()),
-                     static_cast<uint32_t>(_master_key.length()),
-                     myaes::my_aes_256_ecb, NULL, false)) < 0)
-    throw shcore::Exception::runtime_error("Error decrypting account information");
-
-  decrypted_data.resize(len);
-
-  try {
-    _accounts = shcore::Value::parse(decrypted_data).as_map();
-  } catch (shcore::Exception &e) {
-    if (e.is_parser()) {
-      log_info("DBA: Error parsing account data for cluster '%s': %s",
-              _name.c_str(), e.format().c_str());
-      throw Exception::logic_error("Unable to decrypt account information");
-    }
-    throw;
-  }
-}
-
->>>>>>> 629d1b7f
 void Cluster::set_option(const std::string& option, const shcore::Value& value) {
   if (!_options)
     _options.reset(new shcore::Value::Map_type());
