--- conflicted
+++ resolved
@@ -75,13 +75,11 @@
     case Error:
       ret_val = "Error";
       break;
-<<<<<<< HEAD
+    case Missing:
+      ret_val = "(Missing)";
+      break;
     case Any:
       assert(0);  // FIXME(anyone) avoid using enum as a bitmask
-=======
-    case Missing:
-      ret_val = "(Missing)";
->>>>>>> 17a99cf8
       break;
   }
   return ret_val;
