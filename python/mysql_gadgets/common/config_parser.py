--- conflicted
+++ resolved
@@ -882,15 +882,9 @@
                         bf.writelines(lines)
                 except Exception as err:
                     raise GadgetConfigParserError(
-<<<<<<< HEAD
-                        "Cannot create backup file '{0}': "
-                        "'{1}'".format(backup_file_path, str(err)), cause=err)
-
-=======
                         "Backup file '{0}' is not writable."
                         "".format(backup_file_path),
                         cause=err)
->>>>>>> 29eb2b13
         f = None
         try:
             f = open(self.filename, 'w')
