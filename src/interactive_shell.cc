--- conflicted
+++ resolved
@@ -315,15 +315,10 @@
   }
 
   // Performs the connection
-<<<<<<< HEAD
   if (session_type != mysh::Admin)
   {
-    boost::shared_ptr<mysh::ShellDevelopmentSession> old_session(_shell->get_dev_session()),
+    std::shared_ptr<mysh::ShellDevelopmentSession> old_session(_shell->get_dev_session()),
                                                      new_session(_shell->connect_dev_session(connect_args, session_type));
-=======
-  std::shared_ptr<mysh::ShellDevelopmentSession> old_session(_shell->get_dev_session()),
-                                                   new_session(_shell->connect_dev_session(connect_args, session_type));
->>>>>>> 724c3505
 
     new_session->set_option("trace_protocol", _options.trace_protocol);
 
