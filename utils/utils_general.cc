/*
* Copyright (c) 2014, 2016, Oracle and/or its affiliates. All rights reserved.
*
* This program is free software; you can redistribute it and/or
* modify it under the terms of the GNU General Public License as
* published by the Free Software Foundation; version 2 of the
* License.
*
* This program is distributed in the hope that it will be useful,
* but WITHOUT ANY WARRANTY; without even the implied warranty of
* MERCHANTABILITY or FITNESS FOR A PARTICULAR PURPOSE. See the
* GNU General Public License for more details.
*
* You should have received a copy of the GNU General Public License
* along with this program; if not, write to the Free Software
* Foundation, Inc., 51 Franklin St, Fifth Floor, Boston, MA
* 02110-1301  USA
*/

#include "utils_general.h"
#include "uri_parser.h"
#include "utils_file.h"
#include "shellcore/server_registry.h"
#include <locale>
#ifdef WIN32
#include <windows.h>
#include <Lmcons.h>
#else
#include <unistd.h>
#endif

#include <boost/format.hpp>

namespace shcore
{
  bool is_valid_identifier(const std::string& name)
  {
    bool ret_val = false;

    if (!name.empty())
    {
      std::locale locale;

      ret_val = std::isalpha(name[0], locale);

      size_t index = 1;
      while (ret_val && index < name.size())
      {
        ret_val = std::isalnum(name[index], locale) || name[index] == '_';
        index++;
      }
    }

    return ret_val;
  }

  std::string build_connection_string(Value::Map_type_ref data, bool with_password)
  {
    std::string uri;

    // If needed we construct the URi from the individual parameters
    {
      if (data->has_key("dbUser"))
      uri.append((*data)["dbUser"].as_string());

      // Appends password definition, either if it is empty or not
      if (with_password)
      {
        uri.append(":");
        if (data->has_key("dbPassword"))
          uri.append((*data)["dbPassword"].as_string());
      }

      uri.append("@");

      // Sets the host
      if (data->has_key("host"))
        uri.append((*data)["host"].as_string());

      // Sets the port
      if (data->has_key("port"))
      {
        uri.append(":");
        uri.append((*data)["port"].descr(true));
      }

      // Sets the database
      if (data->has_key("schema"))
      {
        uri.append("/");
        uri.append((*data)["schema"].as_string());
      }

      if (data->has_key("ssl_ca") && data->has_key("ssl_cert") && data->has_key("ssl_key"))
        conn_str_cat_ssl_data(uri, (*data)["ssl_ca"].as_string(), (*data)["ssl_cert"].as_string(), (*data)["ssl_key"].as_string());
    }

    return uri;
  }

  void conn_str_cat_ssl_data(std::string& uri, const std::string& ssl_ca, const std::string& ssl_cert, const std::string& ssl_key)
  {
    if (!uri.empty() && (!ssl_ca.empty() || !ssl_cert.empty() || !ssl_key.empty()))
    {
      bool first = false;
      int cnt = 0;
      if (!ssl_ca.empty()) ++cnt;
      if (!ssl_cert.empty()) ++cnt;
      if (!ssl_key.empty()) ++cnt;

      if (!ssl_ca.empty() && uri.rfind("ssl_ca=") == std::string::npos)
      {
        if (!first)
        {
          first = true;
          uri.append("?");
        }
        uri.append("ssl_ca=").append(ssl_ca);
        if (--cnt) uri.append("&");
      }
      if (!ssl_cert.empty() && uri.rfind("ssl_cert=") == std::string::npos)
      {
        if (!first)
        {
          first = true;
          uri.append("?");
        }
        uri.append("ssl_cert=").append(ssl_cert);
        if (--cnt) uri.append("&");
      }
      if (!ssl_key.empty() && uri.rfind("ssl_key=") == std::string::npos)
      {
        if (!first)
        {
          first = true;
          uri.append("?");
        }
        uri.append("ssl_key=").append(ssl_key);
      }
    }
  }

  void parse_mysql_connstring(const std::string &connstring,
                              std::string &scheme, std::string &user, std::string &password,
                              std::string &host, int &port, std::string &sock,
                              std::string &db, int &pwd_found, std::string& ssl_ca, std::string& ssl_cert, std::string& ssl_key,
                              bool set_defaults)
  {
    try
    {
      Uri_parser parser;
      parser.parse(connstring);

      scheme = parser.get_scheme();
      user = parser.get_user();
      password = parser.get_password();
      host = parser.get_host();
      port = parser.get_port();
      sock = parser.get_socket(); // Not Yet Supported
      db = parser.get_db();
      pwd_found = parser.has_password();
      ssl_ca = parser.get_attribute("ssl_ca");
      ssl_cert = parser.get_attribute("ssl_cert");
      ssl_key = parser.get_attribute("ssl_key");

      if (set_defaults)
      {
        if (user.empty())
          user = get_system_user();
      }
    }
    catch (std::exception &err)
    {
      throw Exception::argument_error(err.what());
    }
  }

  std::string strip_password(const std::string &connstring)
  {
    std::string remaining = connstring;
    std::string password;

    std::string::size_type p;
    p = remaining.find("://");
    if (p != std::string::npos)
    {
      remaining = remaining.substr(p + 3);
    }

    std::string s = remaining;
    p = remaining.find('/');
    if (p != std::string::npos)
    {
      s = remaining.substr(0, p);
    }
    p = s.rfind('@');
    std::string user_part;

    if (p == std::string::npos)
    {
      // by default, connect using the current OS username
#ifdef _WIN32
      //XXX find out current username here
#else
      const char *tmp = getenv("USER");
      user_part = tmp ? tmp : "";
#endif
    }
    else
      user_part = s.substr(0, p);

    if ((p = user_part.find(':')) != std::string::npos)
    {
      password = user_part.substr(p + 1);
      std::string uri_stripped = connstring;
      std::string::size_type i = uri_stripped.find(":" + password);
      if (i != std::string::npos)
        uri_stripped.erase(i, password.length() + 1);

      return uri_stripped;
    }

    // no password to strip, return original one
    return connstring;
  }

  std::string strip_ssl_args(const std::string &connstring)
  {
    std::string result = connstring;
    std::string::size_type pos;
    if ((pos = result.find("ssl_ca=")) != std::string::npos)
    {
      std::string::size_type pos2 = result.find("&");
      result = result.replace(pos, (pos2 == std::string::npos) ? std::string::npos : pos2 - pos + 1, "");
    }
    if ((pos = result.find("ssl_cert=")) != std::string::npos)
    {
      std::string::size_type pos2 = result.find("&");
      result = result.replace(pos, (pos2 == std::string::npos) ? std::string::npos : pos2 - pos + 1, "");
    }
    if ((pos = result.find("ssl_key=")) != std::string::npos)
    {
      std::string::size_type pos2 = result.find("&");
      result = result.replace(pos, (pos2 == std::string::npos) ? std::string::npos : pos2 - pos + 1, "");
    }
    if (result.at(result.size() - 1) == '?')
    {
      result.resize(result.size() - 1);
    }

    return result;
  }

  char *mysh_get_stdin_password(const char *prompt)
  {
    if (prompt)
    {
      fputs(prompt, stdout);
      fflush(stdout);
    }
    char buffer[128];
    if (fgets(buffer, sizeof(buffer), stdin))
    {
      char *p = strchr(buffer, '\r');
      if (p) *p = 0;
      p = strchr(buffer, '\n');
      if (p) *p = 0;
      return strdup(buffer);
    }
    return NULL;
  }

  bool SHCORE_PUBLIC validate_uri(const std::string &uri)
  {
    std::string uri_protocol;
    std::string uri_user;
    std::string uri_password;
    std::string uri_host;
    int uri_port = 0;
    std::string uri_sock;
    std::string uri_database;
    std::string uri_ssl_ca;
    std::string uri_ssl_cert;
    std::string uri_ssl_key;
    int pwd_found = 0;

    bool ret_val = false;

    if (!uri.empty())
    {
      try
      {
        parse_mysql_connstring(uri, uri_protocol, uri_user, uri_password, uri_host, uri_port, uri_sock, uri_database, pwd_found,
                                         uri_ssl_ca, uri_ssl_cert, uri_ssl_key);

        ret_val = true;
      }
      catch (std::exception &e)
      {
        //TODO: Log error
      }
    }

    return ret_val;
  }

  // Builds a connection data dictionary using the URI
  Value::Map_type_ref get_connection_data(const std::string &uri, bool set_defaults)
  {
    // NOTE: protocol is left in case an URI still uses it, however, it is ignored everywhere
    std::string uri_scheme;
    std::string uri_user;
    std::string uri_password;
    std::string uri_host;
    int uri_port = 0;
    std::string uri_sock;
    std::string uri_database;
    std::string uri_ssl_ca;
    std::string uri_ssl_cert;
    std::string uri_ssl_key;
    int pwd_found = 0;

    // Creates the connection dictionary
    Value::Map_type_ref ret_val(new shcore::Value::Map_type);

    // Parses the URI if provided
    if (!uri.empty())
    {
      parse_mysql_connstring(uri, uri_scheme, uri_user, uri_password, uri_host, uri_port, uri_sock, uri_database, pwd_found,
                             uri_ssl_ca, uri_ssl_cert, uri_ssl_key, set_defaults);

<<<<<<< HEAD
        if (!uri_scheme.empty())
          (*ret_val)["scheme"] = Value(uri_scheme);
=======
      if (!uri_user.empty())
        (*ret_val)["scheme"] = Value(uri_scheme);
>>>>>>> 808be950

      if (!uri_user.empty())
        (*ret_val)["dbUser"] = Value(uri_user);

      if (!uri_host.empty())
        (*ret_val)["host"] = Value(uri_host);

      if (uri_port != 0)
        (*ret_val)["port"] = Value(uri_port);

      if (pwd_found)
        (*ret_val)["dbPassword"] = Value(uri_password);

      if (!uri_database.empty())
        (*ret_val)["schema"] = Value(uri_database);

      if (!uri_sock.empty())
        (*ret_val)["sock"] = Value(uri_sock);

      if (!uri_ssl_ca.empty())
        (*ret_val)["ssl_ca"] = Value(uri_ssl_ca);

      if (!uri_ssl_cert.empty())
        (*ret_val)["ssl_cert"] = Value(uri_ssl_cert);

      if (!uri_ssl_key.empty())
        (*ret_val)["ssl_key"] = Value(uri_ssl_key);
    }

    // If needed we construct the URi from the individual parameters
    return ret_val;
  }

  // Overrides connection data parameters with specific values, also adds parameters with default values if missing
  void update_connection_data(Value::Map_type_ref data,
                              const std::string &user, const char *password,
                              const std::string &host, int &port, const std::string& sock,
                              const std::string &database,
                              bool ssl, const std::string &ssl_ca,
                              const std::string &ssl_cert, const std::string &ssl_key,
                              const std::string &auth_method)
  {
    if (!user.empty())
      (*data)["dbUser"] = Value(user);

    if (!host.empty())
      (*data)["host"] = Value(host);

    if (port != 0)
      (*data)["port"] = Value(port);

    if (password)
      (*data)["dbPassword"] = Value(password);

    if (!database.empty())
      (*data)["schema"] = Value(database);

    if (!sock.empty())
      (*data)["sock"] = Value(sock);

    if (ssl)
    {
      if (!ssl_ca.empty())
        (*data)["ssl_ca"] = Value(ssl_ca);

      if (!ssl_cert.empty())
        (*data)["ssl_cert"] = Value(ssl_cert);

      if (!ssl_key.empty())
        (*data)["ssl_key"] = Value(ssl_key);
    }
    else
    {
      data->erase("ssl_ca");
      data->erase("ssl_cert");
      data->erase("ssl_key");
    }

    if (!auth_method.empty())
      (*data)["authMethod"] = Value(auth_method);
  }

  void set_default_connection_data(Value::Map_type_ref data, int defaultPort)
  {
    // Default values
    if (!data->has_key("dbUser"))
    {
      std::string username = get_system_user();

      if (!username.empty())
        (*data)["dbUser"] = Value(get_system_user());
    }

    if (!data->has_key("host"))
      (*data)["host"] = Value("localhost");

    if (!data->has_key("port"))
      (*data)["port"] = Value(defaultPort);
  }

  std::string get_system_user()
  {
    std::string ret_val;

#ifdef WIN32
    char username[UNLEN + 1];
    DWORD username_len = UNLEN + 1;
    if (GetUserName(username, &username_len))
    {
      ret_val.assign(username);
    }
#else
    char username[30];
    if (!getlogin_r(username, sizeof(username)))
      ret_val.assign(username);
#endif

    return ret_val;
  }

  /* MySql SSL APIs require to have the ca & ca path in separete args, this function takes care of that normalization */
  void normalize_sslca_args(std::string &ssl_ca, std::string &ssl_ca_path)
  {
    if (!ssl_ca_path.empty()) return;
    std::string ca_path(ssl_ca);
    std::string::size_type p;
#ifdef WIN32
    p = ca_path.rfind("\\");
#else
    p = ca_path.rfind("/");
#endif
    if (p != std::string::npos)
    {
      // The function int SSL_CTX_load_verify_locations(SSL_CTX* ctx, const char* file, const char* path)
      // requires the ssl_ca to also keep the path
      ssl_ca_path = ca_path.substr(0, p);
    }
    else
    {
      ssl_ca_path = "";
      ssl_ca = ca_path.c_str();
    }
  }
<<<<<<< HEAD

  std::set<std::string> get_additional_keys(Value::Map_type_ref input, const std::set<std::string> base)
  {
    std::set<std::string> all_keys, additional_keys;

    // Gets the list of incoming keys
    for (auto option : *input)
      all_keys.insert(option.first);

    std::set_difference(all_keys.begin(), all_keys.end(), base.begin(), base.end(), std::inserter(additional_keys, additional_keys.begin()));

    return additional_keys;
  }

  std::set<std::string> get_missing_keys(Value::Map_type_ref input, const std::set<std::string> base)
  {
    std::set<std::string> missing_keys;

    // Gets the list of incoming keys
    for (auto option : base)
    {
      auto tokens = split_string(option, "|");
      int found = 0;
      for (auto token : tokens)
      {
        if (input->has_key(token))
          found++;
      }

      if (!found)
        missing_keys.insert(tokens[0]);
    }

    return missing_keys;
  }

  std::vector<std::string> split_string(const std::string& input, const std::string& separator)
  {
    std::vector<std::string> ret_val;

    size_t index = 0, new_find = 0;

    while (new_find != std::string::npos)
    {
      new_find = input.find(separator, index);

      if (new_find != std::string::npos)
      {
        ret_val.push_back(input.substr(index, new_find - index));
        index += new_find + separator.length();
      }
      else
        ret_val.push_back(input.substr(index));
    }

    return ret_val;
  }

  std::string join_strings(const std::set<std::string>& strings, const std::string& separator)
  {
    std::set<std::string> input(strings);
    std::string ret_val;

    ret_val += *input.begin();

    input.erase(input.begin());

    for (auto item : input)
      ret_val += separator + item;

    return ret_val;
  }
}
=======
  }
>>>>>>> 808be950
<|MERGE_RESOLUTION|>--- conflicted
+++ resolved
@@ -329,13 +329,8 @@
       parse_mysql_connstring(uri, uri_scheme, uri_user, uri_password, uri_host, uri_port, uri_sock, uri_database, pwd_found,
                              uri_ssl_ca, uri_ssl_cert, uri_ssl_key, set_defaults);
 
-<<<<<<< HEAD
-        if (!uri_scheme.empty())
-          (*ret_val)["scheme"] = Value(uri_scheme);
-=======
-      if (!uri_user.empty())
+      if (!uri_scheme.empty())
         (*ret_val)["scheme"] = Value(uri_scheme);
->>>>>>> 808be950
 
       if (!uri_user.empty())
         (*ret_val)["dbUser"] = Value(uri_user);
@@ -479,7 +474,6 @@
       ssl_ca = ca_path.c_str();
     }
   }
-<<<<<<< HEAD
 
   std::set<std::string> get_additional_keys(Value::Map_type_ref input, const std::set<std::string> base)
   {
@@ -516,7 +510,7 @@
     return missing_keys;
   }
 
-  std::vector<std::string> split_string(const std::string& input, const std::string& separator)
+  std::vector<std::string> split_string(const std::string& input, const std::string& separator)
   {
     std::vector<std::string> ret_val;
 
@@ -535,14 +529,14 @@
         ret_val.push_back(input.substr(index));
     }
 
-    return ret_val;
-  }
-
-  std::string join_strings(const std::set<std::string>& strings, const std::string& separator)
-  {
-    std::set<std::string> input(strings);
-    std::string ret_val;
-
+    return ret_val;
+  }
+
+  std::string join_strings(const std::set<std::string>& strings, const std::string& separator)
+  {
+    std::set<std::string> input(strings);
+    std::string ret_val;
+
     ret_val += *input.begin();
 
     input.erase(input.begin());
@@ -550,9 +544,6 @@
     for (auto item : input)
       ret_val += separator + item;
 
-    return ret_val;
-  }
-}
-=======
-  }
->>>>>>> 808be950
+    return ret_val;
+  }
+}